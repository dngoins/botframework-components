// Copyright (c) Microsoft Corporation. All rights reserved.
// Licensed under the MIT License.

using System;
using System.Collections;
using System.Collections.Generic;
using System.Collections.Specialized;
using System.IO;
using System.Linq;
using Microsoft.Bot.Builder.LanguageGeneration;
using Microsoft.Bot.Schema;
using Microsoft.Bot.Solutions.Responses;

namespace BingSearchSkill.Utilities
{
    public static class LocaleTemplateManagerWrapper
    {
        // TODO may not all be same
        public static readonly string PathBase = @"..\..\Content";

        public static Activity GetCardResponse(this LocaleTemplateManager manager, Card card)
        {
            return manager.GenerateActivity(new Card[] { card });
        }

        public static Activity GenerateActivity(this LocaleTemplateManager manager, IEnumerable<Card> cards, string attachmentLayout = "carousel")
        {
            return manager.GenerateActivity("CardsOnly", cards, null, attachmentLayout);
        }

        public static Activity GenerateActivity(this LocaleTemplateManager manager, string templateId, Card card, Dictionary<string, object> tokens = null)
        {
            return manager.GenerateActivity(templateId, new Card[] { card }, tokens);
        }

        public static Activity GenerateActivity(this LocaleTemplateManager manager, string templateId, IEnumerable<Card> cards, IDictionary<string, object> tokens = null, string attachmentLayout = "carousel")
        {
            var input = new
            {
                Data = tokens,
                Cards = cards.Select((card) => { return Convert(card); }).ToArray(),
                Layout = attachmentLayout,
            };
            try
            {
                return manager.GenerateActivityForLocale(templateId, input);
            }
            catch (Exception ex)
            {
                var result = Activity.CreateMessageActivity();
                result.Text = ex.Message;
                return (Activity)result;
            }
        }

        public static Activity GetCardResponse(this LocaleTemplateManager manager, string templateId, Card card, IDictionary<string, object> tokens = null, string containerName = null, IEnumerable<Card> containerItems = null)
        {
            throw new Exception("1. create *Containee.new.json which only keeps containee's body;2. in the container, write @{if(Cards==null,'',join(foreach(Cards,Card,CreateStringNoContainer(Card.Name,Card.Data)),','))}");

            /*
            var input = new
            {
                Data = tokens,
                Cards = new CardExt[] { Convert(card, containerItems: containerItems) },
            };
            try
            {
                return manager.GenerateActivityForLocale(templateId, input);
            }
            catch (Exception ex)
            {
                var result = Activity.CreateMessageActivity();
                result.Text = ex.Message;
                return (Activity)result;
            }
            */
        }

        public static Activity GenerateActivity(this LocaleTemplateManager manager, string templateId, Dictionary<string, object> tokens = null)
        {
            return manager.GenerateActivity(templateId, Array.Empty<Card>(), tokens);
        }

        public static string GetString(this LocaleTemplateManager manager, string templateId)
        {
            return manager.GenerateActivityForLocale(templateId + ".Text").Text;
        }

        public static string[] ParseReplies(this Templates manager, string name, IDictionary<string, object> data = null)
        {
            var input = new
            {
                Data = data
            };

<<<<<<< HEAD
            return manager.ExpandTemplate(name + ".Text", input).ToArray() as string[];
=======
            return manager.ExpandTemplate(name + ".Text", input).Select(obj => obj.ToString()).ToArray();
>>>>>>> d6d9e9ba
        }

        public static CardExt Convert(Card card, string suffix = ".json", IEnumerable<Card> containerItems = null)
        {
            var res = new CardExt { Name = Path.Join(PathBase, card.Name + suffix), Data = card.Data };
            if (containerItems != null)
            {
                res.Cards = containerItems.Select((card) => Convert(card, "Containee.json")).ToList();
            }

            return res;
        }

        public static IDictionary<string, string> Convert(StringDictionary tokens)
        {
            var dict = new Dictionary<string, string>();
            if (tokens != null)
            {
                foreach (DictionaryEntry key in tokens)
                {
                    dict[(string)key.Key] = (string)key.Value;
                }
            }

            return dict;
        }

        // first locale is default locale
        public static LocaleTemplateManager CreateLocaleTemplateEngineManager(params string[] locales)
        {
            var localizedTemplates = new Dictionary<string, string>();
            foreach (var locale in locales)
            {
                string localeTemplateFile;

                // LG template for default locale should not include locale in file extension.
                if (locale.Equals(locales[0]))
                {
                    localeTemplateFile = Path.Join(@"Responses\ResponsesAndTexts", $"ResponsesAndTexts.lg");
                }
                else
                {
                    localeTemplateFile = Path.Join(@"Responses\ResponsesAndTexts", $"ResponsesAndTexts.{locale}.lg");
                }

                localizedTemplates.Add(locale, localeTemplateFile);
            }

            return new LocaleTemplateManager(localizedTemplates, locales[0]);
        }

        public class CardExt : Card
        {
            public List<CardExt> Cards { get; set; }
        }
    }
}<|MERGE_RESOLUTION|>--- conflicted
+++ resolved
@@ -93,11 +93,7 @@
                 Data = data
             };
 
-<<<<<<< HEAD
-            return manager.ExpandTemplate(name + ".Text", input).ToArray() as string[];
-=======
             return manager.ExpandTemplate(name + ".Text", input).Select(obj => obj.ToString()).ToArray();
->>>>>>> d6d9e9ba
         }
 
         public static CardExt Convert(Card card, string suffix = ".json", IEnumerable<Card> containerItems = null)
