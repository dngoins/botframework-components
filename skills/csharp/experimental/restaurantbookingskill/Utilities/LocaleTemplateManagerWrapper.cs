--- conflicted
+++ resolved
@@ -107,11 +107,7 @@
                 Data = data
             };
 
-<<<<<<< HEAD
-            return manager.ExpandTemplate(name + ".Text", input).ToArray() as string[];
-=======
             return manager.ExpandTemplate(name + ".Text", input).Select(obj => obj.ToString()).ToArray();
->>>>>>> b34e9aa2
         }
 
         public static Templates CreateTemplates()
