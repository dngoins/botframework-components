--- conflicted
+++ resolved
@@ -105,11 +105,7 @@
                 Data = data
             };
 
-<<<<<<< HEAD
-            return manager.ExpandTemplate(name + ".Text", input).ToArray() as string[];
-=======
             return manager.ExpandTemplate(name + ".Text", input).Select(obj => obj.ToString()).ToArray();
->>>>>>> d6d9e9ba
         }
 
         public static Templates CreateTemplates()
