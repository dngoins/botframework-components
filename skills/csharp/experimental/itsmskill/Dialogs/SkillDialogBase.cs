﻿// Copyright (c) Microsoft Corporation. All rights reserved.
// Licensed under the MIT License.

using System;
using System.Collections.Generic;
using System.Linq;
using System.Threading;
using System.Threading.Tasks;
using ITSMSkill.Models;
using ITSMSkill.Models.Actions;
using ITSMSkill.Prompts;
using ITSMSkill.Responses.Shared;
using ITSMSkill.Responses.Ticket;
using ITSMSkill.Services;
using ITSMSkill.Utilities;
using Luis;
using Microsoft.Bot.Builder;
using Microsoft.Bot.Builder.Dialogs;
using Microsoft.Bot.Builder.Dialogs.Choices;
using Microsoft.Bot.Connector;
using Microsoft.Bot.Connector.Authentication;
using Microsoft.Bot.Schema;
using Microsoft.Bot.Solutions.Authentication;
using Microsoft.Bot.Solutions.Responses;
using Microsoft.Bot.Solutions.Skills;
using Microsoft.Bot.Solutions.Util;
using Microsoft.Extensions.DependencyInjection;

namespace ITSMSkill.Dialogs
{
    /// <summary>
    /// Dialog Base class.
    /// </summary>
    public class SkillDialogBase : ComponentDialog
    {
        public SkillDialogBase(
             string dialogId,
             IServiceProvider serviceProvider)
             : base(dialogId)
        {
            Settings = serviceProvider.GetService<BotSettings>();
            Services = serviceProvider.GetService<BotServices>();
            TemplateManager = serviceProvider.GetService<LocaleTemplateManager>();
            var conversationState = serviceProvider.GetService<ConversationState>();
            StateAccessor = conversationState.CreateProperty<SkillState>(nameof(SkillState));
            ServiceManager = serviceProvider.GetService<IServiceManager>();

            // NOTE: Uncomment the following if your skill requires authentication
            if (!Settings.OAuthConnections.Any())
            {
                throw new Exception("You must configure an authentication connection before using this component.");
            }

            AppCredentials oauthCredentials = null;
            if (Settings.OAuthCredentials != null &&
                !string.IsNullOrWhiteSpace(Settings.OAuthCredentials.MicrosoftAppId) &&
                !string.IsNullOrWhiteSpace(Settings.OAuthCredentials.MicrosoftAppPassword))
            {
                oauthCredentials = new MicrosoftAppCredentials(Settings.OAuthCredentials.MicrosoftAppId, Settings.OAuthCredentials.MicrosoftAppPassword);
            }

            AddDialog(new MultiProviderAuthDialog(Settings.OAuthConnections, null, oauthCredentials));

            var setSearch = new WaterfallStep[]
            {
                CheckSearchAsync,
                InputSearchAsync,
                SetTitleAsync
            };

            var setTitle = new WaterfallStep[]
            {
                CheckTitleAsync,
                InputTitleAsync,
                SetTitleAsync
            };

            var setDescription = new WaterfallStep[]
            {
                CheckDescriptionAsync,
                InputDescriptionAsync,
                SetDescriptionAsync
            };

            var setUrgency = new WaterfallStep[]
            {
                CheckUrgencyAsync,
                InputUrgencyAsync,
                SetUrgencyAsync
            };

            var setId = new WaterfallStep[]
            {
                CheckIdAsync,
                InputIdAsync,
                SetIdAsync
            };

            var setState = new WaterfallStep[]
            {
                CheckStateAsync,
                InputStateAsync,
                SetStateAsync
            };

            // TODO since number is ServiceNow specific regex, no need to check
            var setNumber = new WaterfallStep[]
            {
                InputTicketNumberAsync,
                SetTicketNumberAsync,
            };

            var setNumberThenId = new WaterfallStep[]
            {
                InputTicketNumberAsync,
                SetTicketNumberAsync,
                GetAuthTokenAsync,
                AfterGetAuthTokenAsync,
                SetIdFromNumberAsync,
            };

            var baseAuth = new WaterfallStep[]
            {
                GetAuthTokenAsync,
                AfterGetAuthTokenAsync,
                BeginInitialDialogAsync
            };

            var navigateYesNo = new HashSet<GeneralLuis.Intent>()
            {
                GeneralLuis.Intent.ShowNext,
                GeneralLuis.Intent.ShowPrevious,
                GeneralLuis.Intent.Confirm,
                GeneralLuis.Intent.Reject
            };

            var navigateNo = new HashSet<GeneralLuis.Intent>()
            {
                GeneralLuis.Intent.ShowNext,
                GeneralLuis.Intent.ShowPrevious,
                GeneralLuis.Intent.Reject
            };

            AddDialog(new TextPrompt(nameof(TextPrompt)));
            AddDialog(new ConfirmPrompt(nameof(ConfirmPrompt)));
            AddDialog(new ChoicePrompt(nameof(ChoicePrompt)));
            AddDialog(new TicketNumberPrompt(nameof(TicketNumberPrompt)));
            AddDialog(new WaterfallDialog(Actions.SetSearch, setSearch));
            AddDialog(new WaterfallDialog(Actions.SetTitle, setTitle));
            AddDialog(new WaterfallDialog(Actions.SetDescription, setDescription));
            AddDialog(new WaterfallDialog(Actions.SetUrgency, setUrgency));
            AddDialog(new WaterfallDialog(Actions.SetId, setId));
            AddDialog(new WaterfallDialog(Actions.SetState, setState));
            AddDialog(new WaterfallDialog(Actions.SetNumber, setNumber));
            AddDialog(new WaterfallDialog(Actions.SetNumberThenId, setNumberThenId));
            AddDialog(new WaterfallDialog(Actions.BaseAuth, baseAuth));
            AddDialog(new GeneralPrompt(Actions.NavigateYesNoPrompt, navigateYesNo, StateAccessor));
            AddDialog(new GeneralPrompt(Actions.NavigateNoPrompt, navigateNo, StateAccessor));

            base.InitialDialogId = Actions.BaseAuth;
        }

        protected BotSettings Settings { get; }

        protected BotServices Services { get; }

        protected IStatePropertyAccessor<SkillState> StateAccessor { get; }

        protected LocaleTemplateManager TemplateManager { get; }

        protected IServiceManager ServiceManager { get; }

        protected new string InitialDialogId { get; set; }

        protected string ConfirmAttributeResponse { get; set; }

        protected string InputAttributeResponse { get; set; }

        protected string InputAttributePrompt { get; set; }

        protected string ShowKnowledgeNoResponse { get; set; }

        protected string ShowKnowledgeHasResponse { get; set; }

        protected string ShowKnowledgeEndResponse { get; set; }

        protected string ShowKnowledgeResponse { get; set; }

        protected string ShowKnowledgePrompt { get; set; }

        protected string KnowledgeHelpLoop { get; set; }

        protected override async Task<DialogTurnResult> OnBeginDialogAsync(DialogContext dc, object options, CancellationToken cancellationToken = default(CancellationToken))
        {
            return await base.OnBeginDialogAsync(dc, options, cancellationToken);
        }

        protected override async Task<DialogTurnResult> OnContinueDialogAsync(DialogContext dc, CancellationToken cancellationToken = default(CancellationToken))
        {
            return await base.OnContinueDialogAsync(dc, cancellationToken);
        }

        protected async Task<DialogTurnResult> GetAuthTokenAsync(WaterfallStepContext sc, CancellationToken cancellationToken)
        {
            try
            {
                return await sc.PromptAsync(nameof(MultiProviderAuthDialog), new PromptOptions(), cancellationToken);
            }
            catch (SkillException ex)
            {
                await HandleDialogExceptionsAsync(sc, ex, cancellationToken);
                return new DialogTurnResult(DialogTurnStatus.Cancelled, CommonUtil.DialogTurnResultCancelAllDialogs);
            }
            catch (Exception ex)
            {
                await HandleDialogExceptionsAsync(sc, ex, cancellationToken);
                return new DialogTurnResult(DialogTurnStatus.Cancelled, CommonUtil.DialogTurnResultCancelAllDialogs);
            }
        }

        protected async Task<DialogTurnResult> AfterGetAuthTokenAsync(WaterfallStepContext sc, CancellationToken cancellationToken = default(CancellationToken))
        {
            try
            {
                var state = await StateAccessor.GetAsync(sc.Context, () => new SkillState(), cancellationToken);

                // When the user authenticates interactively we pass on the tokens/Response event which surfaces as a JObject
                // When the token is cached we get a TokenResponse object.
                if (sc.Result is ProviderTokenResponse providerTokenResponse)
                {
                    // Save TokenResponse to State
                    state.AccessTokenResponse = providerTokenResponse.TokenResponse;
                    return await sc.NextAsync(providerTokenResponse.TokenResponse, cancellationToken);
                }
                else
                {
                    await sc.Context.SendActivityAsync(TemplateManager.GenerateActivity(SharedResponses.AuthFailed), cancellationToken);
                    return await sc.CancelAllDialogsAsync(cancellationToken);
                }
            }
            catch (SkillException ex)
            {
                await HandleDialogExceptionsAsync(sc, ex, cancellationToken);
                return new DialogTurnResult(DialogTurnStatus.Cancelled, CommonUtil.DialogTurnResultCancelAllDialogs);
            }
            catch (Exception ex)
            {
                await HandleDialogExceptionsAsync(sc, ex, cancellationToken);
                return new DialogTurnResult(DialogTurnStatus.Cancelled, CommonUtil.DialogTurnResultCancelAllDialogs);
            }
        }

        protected async Task<DialogTurnResult> BeginInitialDialogAsync(WaterfallStepContext sc, CancellationToken cancellationToken = default(CancellationToken))
        {
            return await sc.ReplaceDialogAsync(InitialDialogId, sc.Options, cancellationToken: cancellationToken);
        }

        protected async Task<DialogTurnResult> CheckIdAsync(WaterfallStepContext sc, CancellationToken cancellationToken = default(CancellationToken))
        {
            var state = await StateAccessor.GetAsync(sc.Context, () => new SkillState(), cancellationToken);
            if (string.IsNullOrEmpty(state.Id))
            {
                return await sc.NextAsync(false, cancellationToken);
            }
            else
            {
                var replacements = new Dictionary<string, object>
                {
                    { "Id", state.Id }
                };

                var options = new PromptOptions()
                {
                    Prompt = TemplateManager.GenerateActivity(SharedResponses.ConfirmId, replacements)
                };

                return await sc.PromptAsync(nameof(ConfirmPrompt), options, cancellationToken);
            }
        }

        protected async Task<DialogTurnResult> InputIdAsync(WaterfallStepContext sc, CancellationToken cancellationToken = default(CancellationToken))
        {
            var state = await StateAccessor.GetAsync(sc.Context, () => new SkillState(), cancellationToken);
            if (!(bool)sc.Result || string.IsNullOrEmpty(state.Id))
            {
                var options = new PromptOptions()
                {
                    Prompt = TemplateManager.GenerateActivity(SharedResponses.InputId)
                };

                return await sc.PromptAsync(nameof(TextPrompt), options, cancellationToken);
            }
            else
            {
                return await sc.NextAsync(state.Id, cancellationToken);
            }
        }

        protected async Task<DialogTurnResult> SetIdAsync(WaterfallStepContext sc, CancellationToken cancellationToken = default(CancellationToken))
        {
            var state = await StateAccessor.GetAsync(sc.Context, () => new SkillState(), cancellationToken);
            state.Id = (string)sc.Result;
            return await sc.NextAsync(cancellationToken: cancellationToken);
        }

        protected async Task<DialogTurnResult> CheckAttributeAsync(WaterfallStepContext sc, CancellationToken cancellationToken = default(CancellationToken))
        {
            var state = await StateAccessor.GetAsync(sc.Context, () => new SkillState(), cancellationToken);
            if (state.AttributeType == AttributeType.None)
            {
                return await sc.NextAsync(false, cancellationToken);
            }
            else
            {
                var replacements = new Dictionary<string, object>
                {
                    { "Attribute", state.AttributeType.ToLocalizedString() }
                };

                var options = new PromptOptions()
                {
                    Prompt = TemplateManager.GenerateActivity(ConfirmAttributeResponse, replacements)
                };

                return await sc.PromptAsync(nameof(ConfirmPrompt), options, cancellationToken);
            }
        }

        protected async Task<DialogTurnResult> InputAttributeAsync(WaterfallStepContext sc, CancellationToken cancellationToken = default(CancellationToken))
        {
            var state = await StateAccessor.GetAsync(sc.Context, () => new SkillState(), cancellationToken);
            if (!(bool)sc.Result || state.AttributeType == AttributeType.None)
            {
                var options = new PromptOptions()
                {
                    Prompt = TemplateManager.GenerateActivity(InputAttributeResponse)
                };

                return await sc.PromptAsync(InputAttributePrompt, options, cancellationToken);
            }
            else
            {
                return await sc.NextAsync(state.AttributeType, cancellationToken);
            }
        }

        protected async Task<DialogTurnResult> SetAttributeAsync(WaterfallStepContext sc, CancellationToken cancellationToken = default(CancellationToken))
        {
            if (sc.Result == null)
            {
                return await sc.EndDialogAsync(cancellationToken: cancellationToken);
            }

            var state = await StateAccessor.GetAsync(sc.Context, () => new SkillState(), cancellationToken);
            state.AttributeType = (AttributeType)sc.Result;
            return await sc.NextAsync(cancellationToken: cancellationToken);
        }

        protected async Task<DialogTurnResult> UpdateSelectedAttributeAsync(WaterfallStepContext sc, CancellationToken cancellationToken = default(CancellationToken))
        {
            var state = await StateAccessor.GetAsync(sc.Context, () => new SkillState(), cancellationToken);
            var attribute = state.AttributeType;
            state.AttributeType = AttributeType.None;
            if (attribute == AttributeType.Description)
            {
                state.TicketDescription = null;
                return await sc.BeginDialogAsync(Actions.SetDescription, cancellationToken: cancellationToken);
            }
            else if (attribute == AttributeType.Title)
            {
                state.TicketTitle = null;
                return await sc.BeginDialogAsync(Actions.SetTitle, cancellationToken: cancellationToken);
            }
            else if (attribute == AttributeType.Search)
            {
                state.TicketTitle = null;
                return await sc.BeginDialogAsync(Actions.SetSearch, cancellationToken: cancellationToken);
            }
            else if (attribute == AttributeType.Urgency)
            {
                state.UrgencyLevel = UrgencyLevel.None;
                return await sc.BeginDialogAsync(Actions.SetUrgency, cancellationToken: cancellationToken);
            }
            else if (attribute == AttributeType.Id)
            {
                state.Id = null;
                return await sc.BeginDialogAsync(Actions.SetId, cancellationToken: cancellationToken);
            }
            else if (attribute == AttributeType.State)
            {
                state.TicketState = TicketState.None;
                return await sc.BeginDialogAsync(Actions.SetState, cancellationToken: cancellationToken);
            }
            else if (attribute == AttributeType.Number)
            {
                state.TicketNumber = null;
                return await sc.BeginDialogAsync(Actions.SetNumber, cancellationToken: cancellationToken);
            }
            else
            {
                throw new Exception($"Invalid AttributeType: {attribute}");
            }
        }

        // Actually Title
        protected async Task<DialogTurnResult> CheckSearchAsync(WaterfallStepContext sc, CancellationToken cancellationToken = default(CancellationToken))
        {
            var state = await StateAccessor.GetAsync(sc.Context, () => new SkillState(), cancellationToken);
            if (string.IsNullOrEmpty(state.TicketTitle))
            {
                return await sc.NextAsync(false, cancellationToken);
            }
            else
            {
                var option = sc.Options as BaseOption;
                if (option != null && !option.ConfirmSearch)
                {
                    return await sc.NextAsync(true, cancellationToken);
                }

                var replacements = new Dictionary<string, object>
                {
                    { "Search", state.TicketTitle }
                };

                var options = new PromptOptions()
                {
                    Prompt = TemplateManager.GenerateActivity(SharedResponses.ConfirmSearch, replacements)
                };

                return await sc.PromptAsync(nameof(ConfirmPrompt), options, cancellationToken);
            }
        }

        protected async Task<DialogTurnResult> InputSearchAsync(WaterfallStepContext sc, CancellationToken cancellationToken = default(CancellationToken))
        {
            var state = await StateAccessor.GetAsync(sc.Context, () => new SkillState(), cancellationToken);
            if (!(bool)sc.Result || string.IsNullOrEmpty(state.TicketTitle))
            {
                var options = new PromptOptions()
                {
                    Prompt = TemplateManager.GenerateActivity(SharedResponses.InputSearch)
                };

                return await sc.PromptAsync(nameof(TextPrompt), options, cancellationToken);
            }
            else
            {
                return await sc.NextAsync(state.TicketTitle, cancellationToken);
            }
        }

        protected async Task<DialogTurnResult> CheckTitleAsync(WaterfallStepContext sc, CancellationToken cancellationToken = default(CancellationToken))
        {
            var state = await StateAccessor.GetAsync(sc.Context, () => new SkillState(), cancellationToken);
            if (string.IsNullOrEmpty(state.TicketTitle))
            {
                return await sc.NextAsync(false, cancellationToken);
            }
            else
            {
                var replacements = new Dictionary<string, object>
                {
                    { "Title", state.TicketTitle }
                };

                var options = new PromptOptions()
                {
                    Prompt = TemplateManager.GenerateActivity(SharedResponses.ConfirmTitle, replacements)
                };

                return await sc.PromptAsync(nameof(ConfirmPrompt), options, cancellationToken);
            }
        }

        protected async Task<DialogTurnResult> InputTitleAsync(WaterfallStepContext sc, CancellationToken cancellationToken = default(CancellationToken))
        {
            var state = await StateAccessor.GetAsync(sc.Context, () => new SkillState(), cancellationToken);
            if (!(bool)sc.Result || string.IsNullOrEmpty(state.TicketTitle))
            {
                var options = new PromptOptions()
                {
                    Prompt = TemplateManager.GenerateActivity(SharedResponses.InputTitle)
                };

                return await sc.PromptAsync(nameof(TextPrompt), options, cancellationToken);
            }
            else
            {
                return await sc.NextAsync(state.TicketTitle, cancellationToken);
            }
        }

        protected async Task<DialogTurnResult> SetTitleAsync(WaterfallStepContext sc, CancellationToken cancellationToken = default(CancellationToken))
        {
            var state = await StateAccessor.GetAsync(sc.Context, () => new SkillState(), cancellationToken);
            state.TicketTitle = (string)sc.Result;
            return await sc.NextAsync(cancellationToken: cancellationToken);
        }

        protected async Task<DialogTurnResult> CheckDescriptionAsync(WaterfallStepContext sc, CancellationToken cancellationToken = default(CancellationToken))
        {
            // TODO in CreateTicketDialog, after display knowledge loop
            // Since we use EndDialogAsync to pass result, it needs to end here explicitly
            if (sc.Result is EndFlowResult endFlow)
            {
                return await sc.EndDialogAsync(await CreateActionResultAsync(sc.Context, endFlow.Result, cancellationToken), cancellationToken);
            }

            var state = await StateAccessor.GetAsync(sc.Context, () => new SkillState(), cancellationToken);
            if (string.IsNullOrEmpty(state.TicketDescription))
            {
                return await sc.NextAsync(false, cancellationToken);
            }
            else
            {
                var replacements = new Dictionary<string, object>
                {
                    { "Description", state.TicketDescription }
                };

                var options = new PromptOptions()
                {
                    Prompt = TemplateManager.GenerateActivity(SharedResponses.ConfirmDescription, replacements)
                };

                return await sc.PromptAsync(nameof(ConfirmPrompt), options, cancellationToken);
            }
        }

        protected async Task<DialogTurnResult> InputDescriptionAsync(WaterfallStepContext sc, CancellationToken cancellationToken = default(CancellationToken))
        {
            var state = await StateAccessor.GetAsync(sc.Context, () => new SkillState(), cancellationToken);
            if (!(bool)sc.Result || string.IsNullOrEmpty(state.TicketDescription))
            {
                var options = new PromptOptions()
                {
                    Prompt = TemplateManager.GenerateActivity(SharedResponses.InputDescription)
                };

                return await sc.PromptAsync(nameof(TextPrompt), options, cancellationToken);
            }
            else
            {
                return await sc.NextAsync(state.TicketDescription, cancellationToken);
            }
        }

        protected async Task<DialogTurnResult> SetDescriptionAsync(WaterfallStepContext sc, CancellationToken cancellationToken = default(CancellationToken))
        {
            var state = await StateAccessor.GetAsync(sc.Context, () => new SkillState(), cancellationToken);
            state.TicketDescription = (string)sc.Result;
            return await sc.NextAsync(cancellationToken: cancellationToken);
        }

        protected async Task<DialogTurnResult> CheckReasonAsync(WaterfallStepContext sc, CancellationToken cancellationToken = default(CancellationToken))
        {
            var state = await StateAccessor.GetAsync(sc.Context, () => new SkillState(), cancellationToken);
            if (string.IsNullOrEmpty(state.CloseReason))
            {
                return await sc.NextAsync(false, cancellationToken);
            }
            else
            {
                var replacements = new Dictionary<string, object>
                {
                    { "Reason", state.CloseReason }
                };

                var options = new PromptOptions()
                {
                    Prompt = TemplateManager.GenerateActivity(SharedResponses.ConfirmReason, replacements)
                };

                return await sc.PromptAsync(nameof(ConfirmPrompt), options, cancellationToken);
            }
        }

        protected async Task<DialogTurnResult> InputReasonAsync(WaterfallStepContext sc, CancellationToken cancellationToken = default(CancellationToken))
        {
            var state = await StateAccessor.GetAsync(sc.Context, () => new SkillState(), cancellationToken);
            if (!(bool)sc.Result || string.IsNullOrEmpty(state.CloseReason))
            {
                var options = new PromptOptions()
                {
                    Prompt = TemplateManager.GenerateActivity(SharedResponses.InputReason)
                };

                return await sc.PromptAsync(nameof(TextPrompt), options, cancellationToken);
            }
            else
            {
                return await sc.NextAsync(state.CloseReason, cancellationToken);
            }
        }

        protected async Task<DialogTurnResult> SetReasonAsync(WaterfallStepContext sc, CancellationToken cancellationToken = default(CancellationToken))
        {
            var state = await StateAccessor.GetAsync(sc.Context, () => new SkillState(), cancellationToken);
            state.CloseReason = (string)sc.Result;
            return await sc.NextAsync(cancellationToken: cancellationToken);
        }

        protected async Task<DialogTurnResult> InputTicketNumberAsync(WaterfallStepContext sc, CancellationToken cancellationToken = default(CancellationToken))
        {
            var state = await StateAccessor.GetAsync(sc.Context, () => new SkillState(), cancellationToken);
            if (string.IsNullOrEmpty(state.TicketNumber))
            {
                var options = new PromptOptions()
                {
                    Prompt = TemplateManager.GenerateActivity(SharedResponses.InputTicketNumber)
                };

                return await sc.PromptAsync(nameof(TicketNumberPrompt), options, cancellationToken);
            }
            else
            {
                return await sc.NextAsync(state.TicketNumber, cancellationToken);
            }
        }

        protected async Task<DialogTurnResult> SetTicketNumberAsync(WaterfallStepContext sc, CancellationToken cancellationToken = default(CancellationToken))
        {
            var state = await StateAccessor.GetAsync(sc.Context, () => new SkillState(), cancellationToken);
            state.TicketNumber = (string)sc.Result;
            return await sc.NextAsync(cancellationToken: cancellationToken);
        }

        protected async Task<DialogTurnResult> SetIdFromNumberAsync(WaterfallStepContext sc, CancellationToken cancellationToken = default(CancellationToken))
        {
            var state = await StateAccessor.GetAsync(sc.Context, () => new SkillState(), cancellationToken);
            var management = ServiceManager.CreateManagement(Settings, sc.Result as TokenResponse, state.ServiceCache);
            var result = await management.SearchTicket(0, number: state.TicketNumber);

            if (!result.Success)
            {
                return await SendServiceErrorAndCancelAsync(sc, result, cancellationToken);
            }

            if (result.Tickets == null || result.Tickets.Length == 0)
            {
                await sc.Context.SendActivityAsync(TemplateManager.GenerateActivity(TicketResponses.TicketFindNone), cancellationToken);
                return await sc.CancelAllDialogsAsync(cancellationToken);
            }

            if (result.Tickets.Length >= 2)
            {
                await sc.Context.SendActivityAsync(TemplateManager.GenerateActivity(TicketResponses.TicketDuplicateNumber), cancellationToken);
                return await sc.CancelAllDialogsAsync(cancellationToken);
            }

            state.TicketTarget = result.Tickets[0];
            state.Id = state.TicketTarget.Id;

            var card = GetTicketCard(sc.Context, state, state.TicketTarget, false);

            await sc.Context.SendActivityAsync(TemplateManager.GenerateActivity(TicketResponses.TicketTarget, card, null), cancellationToken);
            return await sc.NextAsync(cancellationToken: cancellationToken);
        }

        protected async Task<DialogTurnResult> BeginSetNumberThenIdAsync(WaterfallStepContext sc, CancellationToken cancellationToken = default(CancellationToken))
        {
            return await sc.BeginDialogAsync(Actions.SetNumberThenId, cancellationToken: cancellationToken);
        }

        protected async Task<DialogTurnResult> CheckUrgencyAsync(WaterfallStepContext sc, CancellationToken cancellationToken = default(CancellationToken))
        {
            var state = await StateAccessor.GetAsync(sc.Context, () => new SkillState(), cancellationToken);
            if (state.UrgencyLevel == UrgencyLevel.None)
            {
                return await sc.NextAsync(false, cancellationToken);
            }
            else
            {
                var replacements = new Dictionary<string, object>
                {
                    { "Urgency", state.UrgencyLevel.ToString() }
                };

                var options = new PromptOptions()
                {
                    Prompt = TemplateManager.GenerateActivity(SharedResponses.ConfirmUrgency, replacements)
                };

                return await sc.PromptAsync(nameof(ConfirmPrompt), options, cancellationToken);
            }
        }

        protected async Task<DialogTurnResult> InputUrgencyAsync(WaterfallStepContext sc, CancellationToken cancellationToken = default(CancellationToken))
        {
            var state = await StateAccessor.GetAsync(sc.Context, () => new SkillState(), cancellationToken);
            if (!(bool)sc.Result || state.UrgencyLevel == UrgencyLevel.None)
            {
                var options = new PromptOptions()
                {
                    Prompt = TemplateManager.GenerateActivity(SharedResponses.InputUrgency),
                    Choices = new List<Choice>()
                    {
                        new Choice()
                        {
                            Value = UrgencyLevel.Low.ToLocalizedString()
                        },
                        new Choice()
                        {
                            Value = UrgencyLevel.Medium.ToLocalizedString()
                        },
                        new Choice()
                        {
                            Value = UrgencyLevel.High.ToLocalizedString()
                        }
                    }
                };

                return await sc.PromptAsync(nameof(ChoicePrompt), options, cancellationToken);
            }
            else
            {
                // use Index to skip localization
                return await sc.NextAsync(
                    new FoundChoice()
                    {
                        Index = (int)state.UrgencyLevel - 1,
                    },
                    cancellationToken);
            }
        }

        protected async Task<DialogTurnResult> SetUrgencyAsync(WaterfallStepContext sc, CancellationToken cancellationToken = default(CancellationToken))
        {
            var state = await StateAccessor.GetAsync(sc.Context, () => new SkillState(), cancellationToken);
            state.UrgencyLevel = (UrgencyLevel)(((FoundChoice)sc.Result).Index + 1);
            return await sc.NextAsync(cancellationToken: cancellationToken);
        }

        protected async Task<DialogTurnResult> CheckStateAsync(WaterfallStepContext sc, CancellationToken cancellationToken = default(CancellationToken))
        {
            var state = await StateAccessor.GetAsync(sc.Context, () => new SkillState(), cancellationToken);
            if (state.TicketState == TicketState.None)
            {
                return await sc.NextAsync(false, cancellationToken);
            }
            else
            {
                var replacements = new Dictionary<string, object>
                {
                    { "State", state.TicketState.ToString() }
                };

                var options = new PromptOptions()
                {
                    Prompt = TemplateManager.GenerateActivity(SharedResponses.ConfirmState, replacements)
                };

                return await sc.PromptAsync(nameof(ConfirmPrompt), options, cancellationToken);
            }
        }

        protected async Task<DialogTurnResult> InputStateAsync(WaterfallStepContext sc, CancellationToken cancellationToken = default(CancellationToken))
        {
            var state = await StateAccessor.GetAsync(sc.Context, () => new SkillState(), cancellationToken);
            if (!(bool)sc.Result || state.TicketState == TicketState.None)
            {
                var options = new PromptOptions()
                {
                    Prompt = TemplateManager.GenerateActivity(SharedResponses.InputState),
                    Choices = new List<Choice>()
                    {
                        new Choice()
                        {
                            Value = TicketState.New.ToLocalizedString()
                        },
                        new Choice()
                        {
                            Value = TicketState.InProgress.ToLocalizedString()
                        },
                        new Choice()
                        {
                            Value = TicketState.OnHold.ToLocalizedString()
                        },
                        new Choice()
                        {
                            Value = TicketState.Resolved.ToLocalizedString()
                        },
                        new Choice()
                        {
                            Value = TicketState.Closed.ToLocalizedString()
                        },
                        new Choice()
                        {
                            Value = TicketState.Canceled.ToLocalizedString()
                        },
                        new Choice()
                        {
                            Value = TicketState.Active.ToLocalizedString()
                        },
                        new Choice()
                        {
                            Value = TicketState.Inactive.ToLocalizedString()
                        }
                    }
                };

                return await sc.PromptAsync(nameof(ChoicePrompt), options, cancellationToken);
            }
            else
            {
                // use Index to skip localization
                return await sc.NextAsync(
                    new FoundChoice()
                    {
                        Index = (int)state.TicketState - 1,
                    },
                    cancellationToken);
            }
        }

        protected async Task<DialogTurnResult> SetStateAsync(WaterfallStepContext sc, CancellationToken cancellationToken = default(CancellationToken))
        {
            var state = await StateAccessor.GetAsync(sc.Context, () => new SkillState(), cancellationToken);
            state.TicketState = (TicketState)(((FoundChoice)sc.Result).Index + 1);
            return await sc.NextAsync(cancellationToken: cancellationToken);
        }

        protected async Task<DialogTurnResult> ShowKnowledgeAsync(WaterfallStepContext sc, CancellationToken cancellationToken = default(CancellationToken))
        {
            var state = await StateAccessor.GetAsync(sc.Context, () => new SkillState(), cancellationToken);

            bool firstDisplay = false;
            if (state.PageIndex == -1)
            {
                firstDisplay = true;
                state.PageIndex = 0;
            }

            var management = ServiceManager.CreateManagement(Settings, sc.Result as TokenResponse, state.ServiceCache);

            var countResult = await management.CountKnowledge(state.TicketTitle);

            if (!countResult.Success)
            {
                return await SendServiceErrorAndCancelAsync(sc, countResult, cancellationToken);
            }

            // adjust PageIndex
            int maxPage = Math.Max(0, (countResult.Knowledges.Length - 1) / Settings.LimitSize);
            state.PageIndex = Math.Max(0, Math.Min(state.PageIndex, maxPage));

            // TODO handle consistency with count
            var result = await management.SearchKnowledge(state.TicketTitle, state.PageIndex);

            if (!result.Success)
            {
                return await SendServiceErrorAndCancelAsync(sc, result, cancellationToken);
            }

            if (result.Knowledges == null || result.Knowledges.Length == 0)
            {
                if (firstDisplay)
                {
                    if (!string.IsNullOrEmpty(ShowKnowledgeNoResponse))
                    {
                        await sc.Context.SendActivityAsync(TemplateManager.GenerateActivity(ShowKnowledgeNoResponse), cancellationToken);
                    }

                    return await sc.EndDialogAsync(cancellationToken: cancellationToken);
                }
                else
                {
                    // it is unlikely to happen now
                    var token = new Dictionary<string, object>()
                    {
                        { "Page", (state.PageIndex + 1).ToString() }
                    };

                    var options = new PromptOptions()
                    {
                        Prompt = TemplateManager.GenerateActivity(ShowKnowledgeEndResponse, token)
                    };

                    return await sc.PromptAsync(ShowKnowledgePrompt, options, cancellationToken);
                }
            }
            else
            {
                if (firstDisplay)
                {
                    if (!string.IsNullOrEmpty(ShowKnowledgeHasResponse))
                    {
                        await sc.Context.SendActivityAsync(TemplateManager.GenerateActivity(ShowKnowledgeHasResponse), cancellationToken);
                    }
                }

                var cards = new List<Card>();
                foreach (var knowledge in result.Knowledges)
                {
                    cards.Add(new Card()
                    {
                        Name = GetDivergedCardName(sc.Context, state, "Knowledge"),
                        Data = ConvertKnowledge(knowledge)
                    });
                }

                await sc.Context.SendActivityAsync(GetCardsWithIndicator(state.PageIndex, maxPage, cards), cancellationToken);

                var options = new PromptOptions()
                {
                    Prompt = GetNavigatePrompt(sc.Context, ShowKnowledgeResponse, state.PageIndex, maxPage),
                };

                return await sc.PromptAsync(ShowKnowledgePrompt, options, cancellationToken);
            }
        }

        protected async Task<DialogTurnResult> HandleAPIUnauthorizedError(WaterfallStepContext sc, TicketsResult ticketsResult, CancellationToken cancellationToken)
        {
            // Check if the error is UnAuthorized
            if (ticketsResult.Reason.Equals("Unauthorized"))
            {
                // Logout User
                var botAdapter = (BotFrameworkAdapter)sc.Context.Adapter;
                await botAdapter.SignOutUserAsync(sc.Context, Settings.OAuthConnections.FirstOrDefault().Name, null, cancellationToken);

                // Send Signout Message
                return await SignOutUser(sc);
            }
            else
            {
                return await SendServiceErrorAndCancel(sc, ticketsResult);
            }
        }

        protected async Task<DialogTurnResult> SendServiceErrorAndCancel(WaterfallStepContext sc, ResultBase result, CancellationToken cancellationToken = default(CancellationToken))
        {
            await sc.Context.SendActivityAsync(TemplateManager.GenerateActivity(SharedResponses.ServiceFailed), cancellationToken);
            return await sc.CancelAllDialogsAsync();
        }

        protected async Task<DialogTurnResult> SignOutUser(WaterfallStepContext sc, CancellationToken cancellationToken = default(CancellationToken))
        {
            await sc.Context.SendActivityAsync(TemplateManager.GenerateActivity(SharedResponses.SignOut), cancellationToken);
            return await sc.EndDialogAsync();
        }

        protected async Task<DialogTurnResult> IfKnowledgeHelpAsync(WaterfallStepContext sc, CancellationToken cancellationToken = default(CancellationToken))
        {
            var intent = (GeneralLuis.Intent)sc.Result;
            if (intent == GeneralLuis.Intent.Confirm)
            {
                return await sc.EndDialogAsync(new EndFlowResult(true), cancellationToken);
            }
            else if (intent == GeneralLuis.Intent.Reject)
            {
                return await sc.EndDialogAsync(cancellationToken: cancellationToken);
            }
            else if (intent == GeneralLuis.Intent.ShowNext)
            {
                var state = await StateAccessor.GetAsync(sc.Context, () => new SkillState(), cancellationToken);
                state.PageIndex += 1;
                return await sc.ReplaceDialogAsync(KnowledgeHelpLoop, cancellationToken: cancellationToken);
            }
            else if (intent == GeneralLuis.Intent.ShowPrevious)
            {
                var state = await StateAccessor.GetAsync(sc.Context, () => new SkillState(), cancellationToken);
                state.PageIndex = Math.Max(0, state.PageIndex - 1);
                return await sc.ReplaceDialogAsync(KnowledgeHelpLoop, cancellationToken: cancellationToken);
            }
            else
            {
                throw new Exception($"Invalid GeneralLuis.Intent ${intent}");
            }
        }

        // Validators
        protected Task<bool> TokenResponseValidatorAsync(PromptValidatorContext<Activity> pc, CancellationToken cancellationToken)
        {
            var activity = pc.Recognized.Value;
            if (activity != null && activity.Type == ActivityTypes.Event)
            {
                return Task.FromResult(true);
            }
            else
            {
                return Task.FromResult(false);
            }
        }

        protected Task<bool> AuthPromptValidatorAsync(PromptValidatorContext<TokenResponse> promptContext, CancellationToken cancellationToken)
        {
            var token = promptContext.Recognized.Value;
            if (token != null)
            {
                return Task.FromResult(true);
            }
            else
            {
                return Task.FromResult(false);
            }
        }

        // Helpers
        // This method is called by any waterfall step that throws an exception to ensure consistency
        protected async Task HandleDialogExceptionsAsync(WaterfallStepContext sc, Exception ex, CancellationToken cancellationToken)
        {
            // send trace back to emulator
            var trace = new Activity(type: ActivityTypes.Trace, text: $"DialogException: {ex.Message}, StackTrace: {ex.StackTrace}");
            await sc.Context.SendActivityAsync(trace, cancellationToken);

            // log exception
            TelemetryClient.TrackException(ex, new Dictionary<string, string> { { nameof(sc.ActiveDialog), sc.ActiveDialog?.Id } });

            // send error message to bot user
            await sc.Context.SendActivityAsync(TemplateManager.GenerateActivity(SharedResponses.ErrorMessage), cancellationToken);

            // clear state
            var state = await StateAccessor.GetAsync(sc.Context, () => new SkillState(), cancellationToken);
            state.ClearLuisResult();
        }

        protected async Task<DialogTurnResult> SendServiceErrorAndCancelAsync(WaterfallStepContext sc, ResultBase result, CancellationToken cancellationToken)
        {
            var errorReplacements = new Dictionary<string, object>
            {
                { "Error", result.ErrorMessage }
            };
            await sc.Context.SendActivityAsync(TemplateManager.GenerateActivity(SharedResponses.ServiceFailed, errorReplacements), cancellationToken);
            return await sc.CancelAllDialogsAsync(cancellationToken);
        }

        protected string GetNavigateString(int page, int maxPage)
        {
            if (page == 0)
            {
                if (maxPage == 0)
                {
                    return string.Empty;
                }
                else
                {
                    return SharedStrings.GoForward;
                }
            }
            else if (page == maxPage)
            {
                return SharedStrings.GoPrevious;
            }
            else
            {
                return SharedStrings.GoBoth;
            }
        }

        protected IList<Choice> GetNavigateList(int page, int maxPage)
        {
            var result = new List<Choice>() { new Choice(SharedStrings.YesUtterance), new Choice(SharedStrings.NoUtterance) };
            if (page == 0)
            {
                if (maxPage == 0)
                {
                }
                else
                {
                    result.Add(new Choice(SharedStrings.GoForwardUtterance));
                }
            }
            else if (page == maxPage)
            {
                result.Add(new Choice(SharedStrings.GoPreviousUtterance));
            }
            else
            {
                result.Add(new Choice(SharedStrings.GoForwardUtterance));
                result.Add(new Choice(SharedStrings.GoPreviousUtterance));
            }

            return result;
        }

        protected Activity GetNavigatePrompt(ITurnContext context, string response, int pageIndex, int maxPage)
        {
            var token = new Dictionary<string, object>()
            {
                { "Navigate", GetNavigateString(pageIndex, maxPage) },
            };

            var prompt = TemplateManager.GenerateActivity(response, token);

            return ChoiceFactory.ForChannel(context.Activity.ChannelId, GetNavigateList(pageIndex, maxPage), prompt.Text, prompt.Speak) as Activity;
        }

        protected Activity GetCardsWithIndicator(int pageIndex, int maxPage, IList<Card> cards)
        {
            if (maxPage == 0)
            {
                return TemplateManager.GenerateActivity(cards.Count == 1 ? SharedResponses.ResultIndicator : SharedResponses.ResultsIndicator, cards);
            }
            else
            {
                var token = new Dictionary<string, object>()
                {
                    { "Current", (pageIndex + 1).ToString() },
                    { "Total", (maxPage + 1).ToString() },
                };

                return TemplateManager.GenerateActivity(SharedResponses.PageIndicator, cards, token);
            }
        }

        protected Card GetTicketCard(ITurnContext turnContext, SkillState state, Ticket ticket, bool showButton = true)
        {
            var name = showButton ? (ticket.State != TicketState.Closed ? "TicketUpdateClose" : "TicketUpdate") : "Ticket";

            return new Card
            {
                Name = GetDivergedCardName(turnContext, state, name),
                Data = ConvertTicket(ticket)
            };
        }

        protected TicketCard ConvertTicket(Ticket ticket)
        {
            var card = new TicketCard()
            {
                Title = ticket.Title,
                Description = ticket.Description,
                UrgencyLevel = string.Format(SharedStrings.Urgency, ticket.Urgency.ToLocalizedString()),
                State = string.Format(SharedStrings.TicketState, ticket.State.ToLocalizedString()),
                OpenedTime = string.Format(SharedStrings.OpenedAt, ticket.OpenedTime.ToString()),
                Id = string.Format(SharedStrings.ID, ticket.Id),
                ResolvedReason = ticket.ResolvedReason,
                Speak = ticket.Description,
                Number = string.Format(SharedStrings.TicketNumber, ticket.Number),
                ActionUpdateTitle = SharedStrings.TicketActionUpdateTitle,
                ActionUpdateValue = string.Format(SharedStrings.TicketActionUpdateValue, ticket.Number),
                ProviderDisplayText = string.Format(SharedStrings.PoweredBy, ticket.Provider),
            };

            if (ticket.State != TicketState.Closed)
            {
                card.ActionCloseTitle = SharedStrings.TicketActionCloseTitle;
                card.ActionCloseValue = string.Format(SharedStrings.TicketActionCloseValue, ticket.Number);
            }

            return card;
        }

        protected KnowledgeCard ConvertKnowledge(Knowledge knowledge)
        {
            var card = new KnowledgeCard()
            {
                Id = string.Format(SharedStrings.ID, knowledge.Id),
                Title = knowledge.Title,
                UpdatedTime = string.Format(SharedStrings.UpdatedAt, knowledge.UpdatedTime.ToString()),
                Content = knowledge.Content,
                Speak = knowledge.Title,
                Number = string.Format(SharedStrings.TicketNumber, knowledge.Number),
                UrlTitle = SharedStrings.OpenKnowledge,
                UrlLink = knowledge.Url,
                ProviderDisplayText = string.Format(SharedStrings.PoweredBy, knowledge.Provider),
            };
            return card;
        }

        protected async Task<ActionResult> CreateActionResultAsync(ITurnContext context, bool success, CancellationToken cancellationToken)
        {
            var state = await StateAccessor.GetAsync(context, () => new SkillState(), cancellationToken);
            if (success && state.IsAction)
            {
                return new ActionResult(success);
            }
            else
            {
                return null;
            }
        }

        protected string GetDivergedCardName(ITurnContext turnContext, SkillState state, string card)
        {
            if (state.IsAction)
            {
                return card + ".pva";
            }

            if (Channel.GetChannelId(turnContext) == Channels.Msteams)
            {
                return card + ".1.0";
            }
            else
            {
                return card;
            }
        }

        protected static class Actions
        {
            public const string SetSearch = "SetSearch";
            public const string SetTitle = "SetTitle";
            public const string SetDescription = "SetDescription";
            public const string SetUrgency = "SetUrgency";
            public const string SetId = "SetId";
            public const string SetState = "SetState";
            public const string SetNumber = "SetNumber";
            public const string SetNumberThenId = "SetNumberThenId";

            public const string BaseAuth = "BaseAuth";

            public const string NavigateYesNoPrompt = "NavigateYesNoPrompt";
            public const string NavigateNoPrompt = "NavigateNoPrompt";

            public const string CreateTicket = "CreateTicket";
            public const string DisplayExisting = "DisplayExisting";

            public const string UpdateTicket = "UpdateTicket";
            public const string UpdateAttribute = "UpdateAttribute";
            public const string UpdateAttributePrompt = "UpdateAttributePrompt";

            public const string ShowTicket = "ShowTicket";
            public const string ShowAttribute = "ShowAttribute";
            public const string ShowAttributePrompt = "ShowAttributePrompt";
            public const string ShowTicketLoop = "ShowTicketLoop";
            public const string ShowNavigatePrompt = "ShowNavigatePrompt";

            public const string CloseTicket = "CloseTicket";

            public const string ShowKnowledge = "ShowKnowledge";
            public const string ShowKnowledgeLoop = "ShowKnowledgeLoop";

            public const string CreateTicketTeamsTaskModule = "CreateTickTeamsTaskModule";
<<<<<<< HEAD
            public const string CreateSubscriptionTaskModule = "CreateSubscriptionTaskModule";
=======
>>>>>>> b34e9aa2
        }
    }
}<|MERGE_RESOLUTION|>--- conflicted
+++ resolved
@@ -1225,10 +1225,7 @@
             public const string ShowKnowledgeLoop = "ShowKnowledgeLoop";
 
             public const string CreateTicketTeamsTaskModule = "CreateTickTeamsTaskModule";
-<<<<<<< HEAD
             public const string CreateSubscriptionTaskModule = "CreateSubscriptionTaskModule";
-=======
->>>>>>> b34e9aa2
         }
     }
 }