﻿// Copyright (c) Microsoft Corporation. All rights reserved.
// Licensed under the MIT License.

namespace ITSMSkill.Dialogs.Teams.TicketTaskModule
{
    using System;
    using System.Threading;
    using System.Threading.Tasks;
    using AdaptiveCards;
    using ITSMSkill.Dialogs.Teams.CreateTicketTaskModuleView;
    using ITSMSkill.Extensions.Teams;
    using ITSMSkill.Models;
    using ITSMSkill.Models.UpdateActivity;
    using ITSMSkill.Services;
    using ITSMSkill.TeamsChannels;
    using ITSMSkill.TeamsChannels.Invoke;
    using Microsoft.Bot.Builder;
<<<<<<< HEAD
    using Microsoft.Bot.Connector;
    using Microsoft.CodeAnalysis.CSharp.Syntax;
=======
    using Microsoft.Bot.Schema.Teams;
>>>>>>> 9d7eed52
    using Microsoft.Extensions.DependencyInjection;
    using Newtonsoft.Json.Linq;
    using Attachment = Microsoft.Bot.Schema.Attachment;

    /// <summary>
<<<<<<< HEAD
    /// Class for Creating Ticket using TeamsTaskModule
    /// </summary>
    /// <returns>Task Envelopes</returns>
=======
    /// CreateTicketTeamsImplementation Handles OnFetch and OnSumbit Activity for TaskModules
    /// </summary>
>>>>>>> 9d7eed52
    [TeamsInvoke(FlowType = nameof(TeamsFlowType.CreateTicket_Form))]
    public class CreateTicketTeamsImplementation : ITeamsTaskModuleHandler<TaskModuleResponse>
    {
        private readonly IStatePropertyAccessor<SkillState> _stateAccessor;
        private readonly IStatePropertyAccessor<ActivityReferenceMap> _activityReferenceMapAccessor;
        private readonly ConversationState _conversationState;
        private readonly BotSettings _settings;
        private readonly BotServices _services;
        private readonly IServiceManager _serviceManager;
        private readonly IConnectorClient _connectorClient;
        private readonly ITeamsActivity<Ticket> _teamsTicketUpdateActivity;

        public CreateTicketTeamsImplementation(
             IServiceProvider serviceProvider)
        {
            _conversationState = serviceProvider.GetService<ConversationState>();
            _settings = serviceProvider.GetService<BotSettings>();
            _services = serviceProvider.GetService<BotServices>();
            _stateAccessor = _conversationState.CreateProperty<SkillState>(nameof(SkillState));
            _serviceManager = serviceProvider.GetService<IServiceManager>();
            _activityReferenceMapAccessor = _conversationState.CreateProperty<ActivityReferenceMap>(nameof(ActivityReferenceMap));
            _connectorClient = serviceProvider.GetService<IConnectorClient>();
            _teamsTicketUpdateActivity = serviceProvider.GetService<ITeamsActivity<Ticket>>();
        }

        // Handle Fetch
        public async Task<TaskModuleResponse> OnTeamsTaskModuleFetchAsync(ITurnContext context, CancellationToken cancellationToken)
        {
            return new TaskModuleResponse()
            {
<<<<<<< HEAD
                var state = await _stateAccessor.GetAsync(context, () => new SkillState());

                // Get Activity Reference to update later
                ActivityReferenceMap activityReferenceMap = await _activityReferenceMapAccessor.GetAsync(
                    context,
                    () => new ActivityReferenceMap(),
                    cancellationToken);

                var accessToken = state.AccessTokenResponse.Token;
                var activityValueObject = JObject.FromObject(context.Activity.Value);

                var isDataObject = activityValueObject.TryGetValue("data", StringComparison.InvariantCultureIgnoreCase, out JToken dataValue);
                JObject dataObject = null;
                if (isDataObject)
=======
                Task = new TaskModuleContinueResponse()
>>>>>>> 9d7eed52
                {
                    Value = new TaskModuleTaskInfo()
                    {
                        Title = "ImpactTracker",
                        Height = "medium",
                        Width = 500,
                        Card = new Attachment
                        {
                            ContentType = AdaptiveCard.ContentType,
                            Content = TicketDialogHelper.CreateIncidentAdaptiveCard()
                        }
                    }
                }
            };
        }

        // Handle Submit True
        public async Task<TaskModuleResponse> OnTeamsTaskModuleSubmitAsync(ITurnContext context, CancellationToken cancellationToken)
        {
            var state = await _stateAccessor.GetAsync(context, () => new SkillState());
            var accessToken = state.AccessTokenResponse.Token;
            var activityValueObject = JObject.FromObject(context.Activity.Value);

            var isDataObject = activityValueObject.TryGetValue("data", StringComparison.InvariantCultureIgnoreCase, out JToken dataValue);
            JObject dataObject = null;
            if (isDataObject)
            {
                dataObject = dataValue as JObject;

                // Get Title
                var title = dataObject.GetValue("IncidentTitle");

                // Get Description
                var description = dataObject.GetValue("IncidentDescription");

                // Get Urgency
                var urgency = dataObject.GetValue("IncidentUrgency");

                // Create Managemenet object
                var management = _serviceManager.CreateManagement(_settings, state.AccessTokenResponse, state.ServiceCache);

                // Create Ticket
                var result = await management.CreateTicket(title.Value<string>(), description.Value<string>(), (UrgencyLevel)Enum.Parse(typeof(UrgencyLevel), urgency.Value<string>(), true));
                if (result.Success)
                {
                    // Return Added Incident Envelope
                    return new TaskModuleResponse()
                    {
<<<<<<< HEAD
                        // Get the TicketResposne
                        var ticketResponse = result.Tickets.FirstOrDefault();

                        // Get saved Activity Reference mapping to conversation Id
                        activityReferenceMap.TryGetValue(context.Activity.Conversation.Id, out var activityReference);

                        // Update Create Ticket Button with another Adaptive card to Update/Delete Ticket
                        await _teamsTicketUpdateActivity.UpdateTaskModuleActivityAsync(
                            context,
                            activityReference,
                            ticketResponse,
                            cancellationToken);

                        // Return Added Incident Envelope
                        return RenderCreateIncidentHelper.ImpactAddEnvelope();
                    }
=======
                        Task = new TaskModuleContinueResponse()
                        {
                            Type = "continue",
                            Value = new TaskModuleTaskInfo()
                            {
                                Title = "Incident Added",
                                Height = "medium",
                                Width = 500,
                                Card = new Attachment
                                {
                                    ContentType = AdaptiveCard.ContentType,
                                    Content = RenderCreateIncidentHelper.ImpactTrackerResponseCard("Incident has been created")
                                }
                            }
                        }
                    };
>>>>>>> 9d7eed52
                }
            }

            // Failed to create incident
            return new TaskModuleResponse
            {
                Task = new TaskModuleContinueResponse()
                {
                    Type = "continue",
                    Value = new TaskModuleTaskInfo()
                    {
                        Title = "Incident Create Failed",
                        Height = "medium",
                        Width = 500,
                        Card = new Attachment
                        {
                            ContentType = AdaptiveCard.ContentType,
                            Content = RenderCreateIncidentHelper.ImpactTrackerResponseCard("Incident Create Failed")
                        }
                    }
                }
            };
        }
    }
}<|MERGE_RESOLUTION|>--- conflicted
+++ resolved
@@ -15,25 +15,17 @@
     using ITSMSkill.TeamsChannels;
     using ITSMSkill.TeamsChannels.Invoke;
     using Microsoft.Bot.Builder;
-<<<<<<< HEAD
     using Microsoft.Bot.Connector;
     using Microsoft.CodeAnalysis.CSharp.Syntax;
-=======
     using Microsoft.Bot.Schema.Teams;
->>>>>>> 9d7eed52
     using Microsoft.Extensions.DependencyInjection;
     using Newtonsoft.Json.Linq;
     using Attachment = Microsoft.Bot.Schema.Attachment;
+    using System.Linq;
 
     /// <summary>
-<<<<<<< HEAD
-    /// Class for Creating Ticket using TeamsTaskModule
-    /// </summary>
-    /// <returns>Task Envelopes</returns>
-=======
     /// CreateTicketTeamsImplementation Handles OnFetch and OnSumbit Activity for TaskModules
     /// </summary>
->>>>>>> 9d7eed52
     [TeamsInvoke(FlowType = nameof(TeamsFlowType.CreateTicket_Form))]
     public class CreateTicketTeamsImplementation : ITeamsTaskModuleHandler<TaskModuleResponse>
     {
@@ -64,24 +56,7 @@
         {
             return new TaskModuleResponse()
             {
-<<<<<<< HEAD
-                var state = await _stateAccessor.GetAsync(context, () => new SkillState());
-
-                // Get Activity Reference to update later
-                ActivityReferenceMap activityReferenceMap = await _activityReferenceMapAccessor.GetAsync(
-                    context,
-                    () => new ActivityReferenceMap(),
-                    cancellationToken);
-
-                var accessToken = state.AccessTokenResponse.Token;
-                var activityValueObject = JObject.FromObject(context.Activity.Value);
-
-                var isDataObject = activityValueObject.TryGetValue("data", StringComparison.InvariantCultureIgnoreCase, out JToken dataValue);
-                JObject dataObject = null;
-                if (isDataObject)
-=======
                 Task = new TaskModuleContinueResponse()
->>>>>>> 9d7eed52
                 {
                     Value = new TaskModuleTaskInfo()
                     {
@@ -103,6 +78,13 @@
         {
             var state = await _stateAccessor.GetAsync(context, () => new SkillState());
             var accessToken = state.AccessTokenResponse.Token;
+
+            ActivityReferenceMap activityReferenceMap = await _activityReferenceMapAccessor.GetAsync(
+                context,
+                () => new ActivityReferenceMap(),
+                cancellationToken)
+            .ConfigureAwait(false);
+
             var activityValueObject = JObject.FromObject(context.Activity.Value);
 
             var isDataObject = activityValueObject.TryGetValue("data", StringComparison.InvariantCultureIgnoreCase, out JToken dataValue);
@@ -128,26 +110,21 @@
                 if (result.Success)
                 {
                     // Return Added Incident Envelope
+                    // Get the TicketResposne
+                    var ticketResponse = result.Tickets.FirstOrDefault();
+
+                    // Get saved Activity Reference mapping to conversation Id
+                    activityReferenceMap.TryGetValue(context.Activity.Conversation.Id, out var activityReference);
+
+                    // Update Create Ticket Button with another Adaptive card to Update/Delete Ticket
+                    await _teamsTicketUpdateActivity.UpdateTaskModuleActivityAsync(
+                        context,
+                        activityReference,
+                        ticketResponse,
+                        cancellationToken);
+
                     return new TaskModuleResponse()
                     {
-<<<<<<< HEAD
-                        // Get the TicketResposne
-                        var ticketResponse = result.Tickets.FirstOrDefault();
-
-                        // Get saved Activity Reference mapping to conversation Id
-                        activityReferenceMap.TryGetValue(context.Activity.Conversation.Id, out var activityReference);
-
-                        // Update Create Ticket Button with another Adaptive card to Update/Delete Ticket
-                        await _teamsTicketUpdateActivity.UpdateTaskModuleActivityAsync(
-                            context,
-                            activityReference,
-                            ticketResponse,
-                            cancellationToken);
-
-                        // Return Added Incident Envelope
-                        return RenderCreateIncidentHelper.ImpactAddEnvelope();
-                    }
-=======
                         Task = new TaskModuleContinueResponse()
                         {
                             Type = "continue",
@@ -164,7 +141,6 @@
                             }
                         }
                     };
->>>>>>> 9d7eed52
                 }
             }
 
