--- conflicted
+++ resolved
@@ -54,10 +54,6 @@
         private readonly ITeamsActivity<AdaptiveCard> _teamsTicketUpdateActivity;
         private readonly IStatePropertyAccessor<ConversationReferenceMap> _proactiveStateConversationReferenceMapAccessor;
         private readonly SubscriptionManager _subscriptionManager;
-<<<<<<< HEAD
-        private readonly IConnectorClient _connectorClient;
-=======
->>>>>>> cc48ed31
 
         public DefaultActivityHandler(IServiceProvider serviceProvider, T dialog)
         {
@@ -75,10 +71,6 @@
             _serviceProvider = serviceProvider;
             _teamsTicketUpdateActivity = serviceProvider.GetService<ITeamsActivity<AdaptiveCard>>();
             _subscriptionManager = serviceProvider.GetService<SubscriptionManager>();
-<<<<<<< HEAD
-            _connectorClient = serviceProvider.GetService<IConnectorClient>();
-=======
->>>>>>> cc48ed31
         }
 
         public override async Task OnTurnAsync(ITurnContext turnContext, CancellationToken cancellationToken = default)
@@ -127,7 +119,6 @@
 
                         var proactiveSubscriptions = await _subscriptionManager.GetSubscriptionByKey(turnContext, eventData.BusinessRuleName, cancellationToken);
 
-<<<<<<< HEAD
                         // Get list of Conversations to update from SubscriptionManager
                         if (proactiveSubscriptions != null)
                         {
@@ -135,34 +126,6 @@
                             {
                                 // Send adaptive notificaiton cards
                                 await turnContext.Adapter.ContinueConversationAsync(_botSettings.MicrosoftAppId, proactiveSubscription, ContinueConversationCallback(turnContext, eventData, proactiveSubscription), cancellationToken);
-=======
-                        // Get conversation reference mapping to BusinessRuleName
-                        var conversationReference = proactiveModel[eventData.BusinessRuleName].Conversation;
-
-                        var proactiveConversationReferenceMap = await _proactiveStateConversationReferenceMapAccessor.GetAsync(
-                                                turnContext,
-                                                () => new ConversationReferenceMap(),
-                                                cancellationToken)
-                                            .ConfigureAwait(false);
-
-                        // Get all conversation references matching Rulename
-                        proactiveConversationReferenceMap.TryGetValue(eventData.BusinessRuleName, out var listOfConversationReferences);
-                        // Update Create Ticket Button with another Adaptive card to Update/Delete Ticket
-                        //await _teamsTicketUpdateActivity.UpdateTaskModuleActivityAsync(
-                        //    turnContext,
-                        //    activityReference,
-                        //    eventData.ToAdaptiveCard(),
-                        //    cancellationToken);
-
-                        var proactiveSubscriptions = await _subscriptionManager.GetSubscriptionByKey(turnContext, eventData.BusinessRuleName, cancellationToken);
-
-                        // Get list of Conversations to update from SubscriptionManager
-                        if (proactiveSubscriptions != null)
-                        {
-                            foreach (var conversation in proactiveSubscriptions.ConversationReferences)
-                            {
-                                await turnContext.Adapter.ContinueConversationAsync(_botSettings.MicrosoftAppId, conversation, ContinueConversationCallback(turnContext, eventData), cancellationToken);
->>>>>>> cc48ed31
                             }
                         }
 
@@ -221,11 +184,7 @@
         /// <param name="turnContext">Turn context.</param>
         /// <param name="notification">Activity text.</param>
         /// <returns>Bot Callback Handler.</returns>
-<<<<<<< HEAD
         private BotCallbackHandler ContinueConversationCallback(ITurnContext turnContext, ServiceNowNotification notification, ConversationReference conversationReference)
-=======
-        private BotCallbackHandler ContinueConversationCallback(ITurnContext turnContext, ServiceNowNotification notification)
->>>>>>> cc48ed31
         {
             // Update Conversation
             return async (turnContext, cancellationToken) =>
