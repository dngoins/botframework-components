// Copyright (c) Microsoft Corporation. All rights reserved.
// Licensed under the MIT License.

using System;
using System.Collections;
using System.Collections.Generic;
using System.Collections.Specialized;
using System.IO;
using System.Linq;
using Microsoft.Bot.Builder;
using Microsoft.Bot.Builder.LanguageGeneration;
using Microsoft.Bot.Schema;
using Microsoft.Bot.Solutions.Responses;
using Newtonsoft.Json.Linq;

namespace HospitalitySkill.Utilities
{
    public static class LocaleTemplateManagerWrapper
    {
        // TODO may not all be same
        public static readonly string PathBase = @"..\..\Content";

        private const string CardsOnly = "CardsOnly";

        public static Activity GenerateActivity(this LocaleTemplateManager manager, Card card)
        {
            return manager.GenerateActivity(new Card[] { card });
        }

        public static Activity GenerateActivity(this LocaleTemplateManager manager, IEnumerable<Card> cards, string attachmentLayout = "carousel")
        {
            return manager.GenerateActivity(CardsOnly, cards, null, attachmentLayout);
        }

        public static Activity GenerateActivity(this LocaleTemplateManager manager, string templateId, Card card, IDictionary<string, object> tokens = null)
        {
            return manager.GenerateActivity(templateId, new Card[] { card }, tokens);
        }

        public static Activity GenerateActivity(this LocaleTemplateManager manager, string templateId, IEnumerable<Card> cards, IDictionary<string, object> tokens = null, string attachmentLayout = "carousel")
        {
            if (string.IsNullOrEmpty(templateId))
            {
                templateId = CardsOnly;
            }

            var input = new
            {
                Data = tokens,
                Cards = cards.Select((card) => { return Convert(card); }).ToArray(),
                Layout = attachmentLayout,
            };
            try
            {
                return manager.GenerateActivityForLocale(templateId, input);
            }
            catch (Exception ex)
            {
                var result = Activity.CreateMessageActivity();
                result.Text = ex.Message;
                return (Activity)result;
            }
        }

        public static Activity GenerateActivity(this LocaleTemplateManager manager, string templateId, Card card, IDictionary<string, object> tokens = null, string containerName = null, IEnumerable<Card> containerItems = null)
        {
            if (string.IsNullOrEmpty(templateId))
            {
                templateId = CardsOnly;
            }

            var input = new
            {
                Data = tokens,
                Cards = new CardExt[] { Convert(card, containerItems: containerItems) },
            };
            try
            {
                return manager.GenerateActivityForLocale(templateId, input);
            }
            catch (Exception ex)
            {
                var result = Activity.CreateMessageActivity();
                result.Text = ex.Message;
                return (Activity)result;
            }
        }

        public static Activity GenerateActivity(this LocaleTemplateManager manager, string templateId, IDictionary<string, object> tokens = null)
        {
            return manager.GenerateActivity(templateId, Array.Empty<Card>(), tokens);
        }

        public static string GetString(this LocaleTemplateManager manager, string templateId)
        {
            // Not use .Text in case text and speak are different
            return manager.GenerateActivityForLocale(templateId).Text;
        }

        public static string[] ParseReplies(this Templates manager, string name, IDictionary<string, object> data = null)
        {
            var input = new
            {
                Data = data
            };

<<<<<<< HEAD
            // Not use .Text in case text and speak are different
            var list = manager.ExpandTemplate(name, input);
            var result = list.Select(value =>
            {
                return JObject.Parse(value)["text"].ToString();
            }).ToArray() as string[];

            return result;
=======
            return manager.ExpandTemplate(name + ".Text", input).Select(obj => obj.ToString()).ToArray();
>>>>>>> d6d9e9ba
        }

        public static Templates CreateTemplates()
        {
            return Templates.ParseFile(Path.Join(@"Responses\ResponsesAndTexts", $"ResponsesAndTexts.lg"));
        }

        public static CardExt Convert(Card card, string suffix = ".json", IEnumerable<Card> containerItems = null)
        {
            var res = new CardExt { Name = Path.Join(PathBase, card.Name + suffix), Data = card.Data };
            if (containerItems != null)
            {
                res.Cards = containerItems.Select((card) => Convert(card, ".json")).ToList();
            }

            return res;
        }

        // first locale is default locale
        public static LocaleTemplateManager CreateLocaleTemplateManager(params string[] locales)
        {
            var localizedTemplates = new Dictionary<string, string>();
            foreach (var locale in locales)
            {
                string localeTemplateFile = null;

                // LG template for default locale should not include locale in file extension.
                if (locale.Equals(locales[0]))
                {
                    localeTemplateFile = Path.Join(@"Responses\ResponsesAndTexts", $"ResponsesAndTexts.lg");
                }
                else
                {
                    localeTemplateFile = Path.Join(@"Responses\ResponsesAndTexts", $"ResponsesAndTexts.{locale}.lg");
                }

                localizedTemplates.Add(locale, localeTemplateFile);
            }

            return new LocaleTemplateManager(localizedTemplates, locales[0]);
        }

        public class CardExt : Card
        {
            public List<CardExt> Cards { get; set; }
        }
    }
}<|MERGE_RESOLUTION|>--- conflicted
+++ resolved
@@ -104,18 +104,7 @@
                 Data = data
             };
 
-<<<<<<< HEAD
-            // Not use .Text in case text and speak are different
-            var list = manager.ExpandTemplate(name, input);
-            var result = list.Select(value =>
-            {
-                return JObject.Parse(value)["text"].ToString();
-            }).ToArray() as string[];
-
-            return result;
-=======
             return manager.ExpandTemplate(name + ".Text", input).Select(obj => obj.ToString()).ToArray();
->>>>>>> d6d9e9ba
         }
 
         public static Templates CreateTemplates()
