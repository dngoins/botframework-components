--- conflicted
+++ resolved
@@ -90,19 +90,8 @@
                 Data = data
             };
 
-<<<<<<< HEAD
-            // Not use .Text in case text and speak are different
-            var list = manager.ExpandTemplate(name, input);
-            var result = list.Select(value =>
-            {
-                return JObject.Parse((string)value)["text"].ToString();
-            }).ToArray();
-
-            return result;
-=======
             var res = manager.ExpandTemplate(name + ".Text", input).Select(obj => obj.ToString());
             return res.ToArray();
->>>>>>> b34e9aa2
         }
 
         public static Templates CreateTemplates()
