﻿// Copyright (c) Microsoft Corporation. All rights reserved.
// Licensed under the MIT License.

using System;
using System.Linq;
using System.Text;
using System.Threading;
using System.Threading.Tasks;
using Luis;
using Microsoft.Bot.Builder;
using Microsoft.Bot.Builder.Dialogs;
using Microsoft.Bot.Schema;
using Microsoft.Bot.Solutions.Responses;
using Microsoft.Extensions.DependencyInjection;
using Newtonsoft.Json.Linq;
using PointOfInterestSkill.Models;
using PointOfInterestSkill.Responses.Main;
using PointOfInterestSkill.Responses.Shared;
using PointOfInterestSkill.Services;
using PointOfInterestSkill.Utilities;
using SkillServiceLibrary.Models;
using SkillServiceLibrary.Utilities;

namespace PointOfInterestSkill.Dialogs
{
    // Dialog providing activity routing and message/event processing.
    public class MainDialog : ComponentDialog
    {
<<<<<<< HEAD
        private BotServices _services;
        private LocaleTemplateManager _templateManager;
        private IStatePropertyAccessor<PointOfInterestSkillState> _stateAccessor;
        private Dialog _routeDialog;
        private Dialog _cancelRouteDialog;
        private Dialog _findPointOfInterestDialog;
        private Dialog _findParkingDialog;
        private Dialog _getDirectionsDialog;
        private IServiceManager _serviceManager;
        private BotSettings _settings;
=======
        private readonly BotServices _services;
        private readonly LocaleTemplateManager _templateManager;
        private readonly IStatePropertyAccessor<PointOfInterestSkillState> _stateAccessor;
        private readonly Dialog _routeDialog;
        private readonly Dialog _cancelRouteDialog;
        private readonly Dialog _findPointOfInterestDialog;
        private readonly Dialog _findParkingDialog;
        private readonly Dialog _getDirectionsDialog;
>>>>>>> 07f1bce6

        public MainDialog(
            IServiceProvider serviceProvider)
            : base(nameof(MainDialog))
        {
            _services = serviceProvider.GetService<BotServices>();
            _templateManager = serviceProvider.GetService<LocaleTemplateManager>();
<<<<<<< HEAD
            _serviceManager = serviceProvider.GetService<IServiceManager>();
            _settings = serviceProvider.GetService<BotSettings>();
            TelemetryClient = telemetryClient;
=======
>>>>>>> 07f1bce6

            // Initialize state accessor
            var conversationState = serviceProvider.GetService<ConversationState>();
            _stateAccessor = conversationState.CreateProperty<PointOfInterestSkillState>(nameof(PointOfInterestSkillState));

            var steps = new WaterfallStep[]
            {
                IntroStepAsync,
                RouteStepAsync,
                FinalStepAsync,
            };

            AddDialog(new WaterfallDialog(nameof(MainDialog), steps));
            AddDialog(new TextPrompt(nameof(TextPrompt)));
            InitialDialogId = nameof(MainDialog);

            // Register dialogs
            _routeDialog = serviceProvider.GetService<RouteDialog>() ?? throw new ArgumentNullException(nameof(RouteDialog));
            _cancelRouteDialog = serviceProvider.GetService<CancelRouteDialog>() ?? throw new ArgumentNullException(nameof(CancelRouteDialog));
            _findPointOfInterestDialog = serviceProvider.GetService<FindPointOfInterestDialog>() ?? throw new ArgumentNullException(nameof(FindPointOfInterestDialog));
            _findParkingDialog = serviceProvider.GetService<FindParkingDialog>() ?? throw new ArgumentNullException(nameof(FindParkingDialog));
            _getDirectionsDialog = serviceProvider.GetService<GetDirectionsDialog>() ?? throw new ArgumentNullException(nameof(GetDirectionsDialog));
            AddDialog(_routeDialog);
            AddDialog(_cancelRouteDialog);
            AddDialog(_findPointOfInterestDialog);
            AddDialog(_findParkingDialog);
            AddDialog(_getDirectionsDialog);
        }

        // Runs when the dialog is started.
        protected override async Task<DialogTurnResult> OnBeginDialogAsync(DialogContext innerDc, object options, CancellationToken cancellationToken = default)
        {
            if (innerDc.Context.Activity.Type == ActivityTypes.Message && !string.IsNullOrEmpty(innerDc.Context.Activity.Text))
            {
                // Get cognitive models for the current locale.
                var localizedServices = _services.GetCognitiveModels();

                // Run LUIS recognition on Skill model and store result in turn state.
                localizedServices.LuisServices.TryGetValue("PointOfInterest", out var skillLuisService);
                if (skillLuisService != null)
                {
                    var skillResult = await skillLuisService.RecognizeAsync<PointOfInterestLuis>(innerDc.Context, cancellationToken);
                    innerDc.Context.TurnState.Add(StateProperties.POILuisResultKey, skillResult);
                }
                else
                {
                    throw new Exception("The skill LUIS Model could not be found in your Bot Services configuration.");
                }

                // Run LUIS recognition on General model and store result in turn state.
                localizedServices.LuisServices.TryGetValue("General", out var generalLuisService);
                if (generalLuisService != null)
                {
                    var generalResult = await generalLuisService.RecognizeAsync<General>(innerDc.Context, cancellationToken);
                    innerDc.Context.TurnState.Add(StateProperties.GeneralLuisResultKey, generalResult);
                }
                else
                {
                    throw new Exception("The general LUIS Model could not be found in your Bot Services configuration.");
                }

                // Check for any interruptions
                var interrupted = await InterruptDialogAsync(innerDc, cancellationToken);

                if (interrupted != null)
                {
                    // If dialog was interrupted, return interrupted result
                    return interrupted;
                }
            }

            return await base.OnBeginDialogAsync(innerDc, options, cancellationToken);
        }

        // Runs on every turn of the conversation.
        protected override async Task<DialogTurnResult> OnContinueDialogAsync(DialogContext innerDc, CancellationToken cancellationToken = default)
        {
            if (innerDc.Context.Activity.Type == ActivityTypes.Message && !string.IsNullOrEmpty(innerDc.Context.Activity.Text))
            {
                // Get cognitive models for the current locale.
                var localizedServices = _services.GetCognitiveModels();

                // Run LUIS recognition on Skill model and store result in turn state.
                localizedServices.LuisServices.TryGetValue("PointOfInterest", out var skillLuisService);
                if (skillLuisService != null)
                {
                    var skillResult = await skillLuisService.RecognizeAsync<PointOfInterestLuis>(innerDc.Context, cancellationToken);
                    innerDc.Context.TurnState.Add(StateProperties.POILuisResultKey, skillResult);
                }
                else
                {
                    throw new Exception("The skill LUIS Model could not be found in your Bot Services configuration.");
                }

                // Run LUIS recognition on General model and store result in turn state.
                localizedServices.LuisServices.TryGetValue("General", out var generalLuisService);
                if (generalLuisService != null)
                {
                    var generalResult = await generalLuisService.RecognizeAsync<General>(innerDc.Context, cancellationToken);
                    innerDc.Context.TurnState.Add(StateProperties.GeneralLuisResultKey, generalResult);
                }
                else
                {
                    throw new Exception("The general LUIS Model could not be found in your Bot Services configuration.");
                }

                // Check for any interruptions
                var interrupted = await InterruptDialogAsync(innerDc, cancellationToken);

                if (interrupted != null)
                {
                    // If dialog was interrupted, return interrupted result
                    return interrupted;
                }
            }

            return await base.OnContinueDialogAsync(innerDc, cancellationToken);
        }

        // Runs on every turn of the conversation to check if the conversation should be interrupted.
        protected async Task<DialogTurnResult> InterruptDialogAsync(DialogContext innerDc, CancellationToken cancellationToken)
        {
            DialogTurnResult interrupted = null;
            var activity = innerDc.Context.Activity;

            if (activity.Type == ActivityTypes.Message && !string.IsNullOrEmpty(activity.Text))
            {
                // Get connected LUIS result from turn state.
                var generalResult = innerDc.Context.TurnState.Get<General>(StateProperties.GeneralLuisResultKey);
                (var generalIntent, var generalScore) = generalResult.TopIntent();

                if (generalScore > 0.5)
                {
                    switch (generalIntent)
                    {
                        case General.Intent.Cancel:
                            {
                                await innerDc.Context.SendActivityAsync(_templateManager.GenerateActivity(POISharedResponses.CancellingMessage), cancellationToken);
                                await innerDc.CancelAllDialogsAsync(cancellationToken);
                                if (innerDc.Context.IsSkill())
                                {
                                    var state = await _stateAccessor.GetAsync(innerDc.Context, () => new PointOfInterestSkillState(), cancellationToken);
                                    interrupted = await innerDc.EndDialogAsync(state.IsAction ? new SingleDestinationResponse { ActionSuccess = false } : null, cancellationToken: cancellationToken);
                                }
                                else
                                {
                                    interrupted = await innerDc.BeginDialogAsync(InitialDialogId, cancellationToken: cancellationToken);
                                }

                                break;
                            }

                        case General.Intent.Help:
                            {
                                await innerDc.Context.SendActivityAsync(_templateManager.GenerateActivity(POIMainResponses.HelpMessage), cancellationToken);
                                await innerDc.RepromptDialogAsync(cancellationToken);
                                interrupted = EndOfTurn;
                                break;
                            }

                        case General.Intent.Logout:
                            {
                                // Log user out of all accounts.
                                await LogUserOutAsync(innerDc, cancellationToken);

                                await innerDc.Context.SendActivityAsync(_templateManager.GenerateActivity(POIMainResponses.LogOut), cancellationToken);
                                await innerDc.CancelAllDialogsAsync(cancellationToken);
                                if (innerDc.Context.IsSkill())
                                {
                                    var state = await _stateAccessor.GetAsync(innerDc.Context, () => new PointOfInterestSkillState(), cancellationToken);
                                    interrupted = await innerDc.EndDialogAsync(state.IsAction ? new SingleDestinationResponse { ActionSuccess = false } : null, cancellationToken: cancellationToken);
                                }
                                else
                                {
                                    interrupted = await innerDc.BeginDialogAsync(InitialDialogId, cancellationToken: cancellationToken);
                                }

                                break;
                            }
                    }
                }
            }

            return interrupted;
        }

        // Handles introduction/continuation prompt logic.
        private async Task<DialogTurnResult> IntroStepAsync(WaterfallStepContext stepContext, CancellationToken cancellationToken)
        {
            var state = await _stateAccessor.GetAsync(stepContext.Context, () => new PointOfInterestSkillState(), cancellationToken);
            bool shouldInterrupt = stepContext.Context.TurnState.ContainsKey(StateProperties.InterruptKey);

            if (stepContext.Context.IsSkill() || shouldInterrupt)
            {
                // Clear interrupt state
                stepContext.Context.TurnState.Remove(StateProperties.InterruptKey);

                // If the bot is in skill mode, skip directly to route and do not prompt
                return await stepContext.NextAsync(cancellationToken: cancellationToken);
            }

            // If bot is in local mode, prompt with intro or continuation message
            var promptOptions = new PromptOptions
            {
                Prompt = stepContext.Options as Activity ?? _templateManager.GenerateActivity(POIMainResponses.FirstPromptMessage)
            };

            return await stepContext.PromptAsync(nameof(TextPrompt), promptOptions, cancellationToken);
        }

        // Handles routing to additional dialogs logic.
        private async Task<DialogTurnResult> RouteStepAsync(WaterfallStepContext stepContext, CancellationToken cancellationToken)
        {
            var state = await _stateAccessor.GetAsync(stepContext.Context, () => new PointOfInterestSkillState(), cancellationToken);
            state.IsAction = false;

            var activity = stepContext.Context.Activity;

            if (activity.Type == ActivityTypes.Message && !string.IsNullOrEmpty(activity.Text))
            {
                var result = stepContext.Context.TurnState.Get<PointOfInterestLuis>(StateProperties.POILuisResultKey);
                var intent = result?.TopIntent().intent;

                if (intent != PointOfInterestLuis.Intent.None)
                {
                    await DigestLuisResultAsync(stepContext, result, cancellationToken);
                }

                // switch on General intents
                switch (intent)
                {
                    case PointOfInterestLuis.Intent.GetDirections:
                        {
                            return await stepContext.BeginDialogAsync(nameof(GetDirectionsDialog), cancellationToken: cancellationToken);
                        }

                    case PointOfInterestLuis.Intent.FindPointOfInterest:
                        {
                            return await stepContext.BeginDialogAsync(nameof(FindPointOfInterestDialog), cancellationToken: cancellationToken);
                        }

                    case PointOfInterestLuis.Intent.FindParking:
                        {
                            return await stepContext.BeginDialogAsync(nameof(FindParkingDialog), cancellationToken: cancellationToken);
                        }

                    case PointOfInterestLuis.Intent.None:
                        {
                            await stepContext.Context.SendActivityAsync(_templateManager.GenerateActivity(POISharedResponses.DidntUnderstandMessage), cancellationToken);
                            break;
                        }

                    default:
                        {
                            await stepContext.Context.SendActivityAsync(_templateManager.GenerateActivity(POIMainResponses.FeatureNotAvailable), cancellationToken);
                            break;
                        }
                }
            }
            else if (activity.Type == ActivityTypes.Event)
            {
                // Handle skill action logic here
                var ev = activity.AsEventActivity();

                if (!string.IsNullOrEmpty(ev.Name))
                {
                    switch (ev.Name)
                    {
                        case ActionNames.GetDirectionAction:
                            {
                                await DigestActionInputAsync<GetDirectionInput>(stepContext, ev, cancellationToken);
                                return await stepContext.BeginDialogAsync(nameof(GetDirectionsDialog), cancellationToken: cancellationToken);
                            }

                        case ActionNames.FindPointOfInterestAction:
                            {
<<<<<<< HEAD
                                var input = await DigestActionInput<FindPointOfInterestInput>(stepContext, ev);
                                if (input != null && !string.IsNullOrEmpty(input.Zipcode))
                                {
                                    var service = _serviceManager.InitAddressMapsService(_settings);
                                    PointOfInterestModel model;
                                    if (string.IsNullOrEmpty(input.CountrySet))
                                    {
                                        model = await service.GetZipcodeAsync(input.Zipcode);
                                    }
                                    else
                                    {
                                        model = await service.GetZipcodeAsync(input.Zipcode, input.CountrySet);
                                    }

                                    state.CurrentCoordinates = model?.Geolocation ?? state.CurrentCoordinates;
                                }

                                return await stepContext.BeginDialogAsync(nameof(FindPointOfInterestDialog));
=======
                                await DigestActionInputAsync<FindPointOfInterestInput>(stepContext, ev, cancellationToken);
                                return await stepContext.BeginDialogAsync(nameof(FindPointOfInterestDialog), cancellationToken: cancellationToken);
>>>>>>> 07f1bce6
                            }

                        case ActionNames.FindParkingAction:
                            {
                                await DigestActionInputAsync<FindParkingInput>(stepContext, ev, cancellationToken);
                                return await stepContext.BeginDialogAsync(nameof(FindParkingDialog), cancellationToken: cancellationToken);
                            }

                        default:
                            {
                                await stepContext.Context.SendActivityAsync(new Activity(type: ActivityTypes.Trace, text: $"Unknown Event '{ev.Name ?? "undefined"}' was received but not processed."), cancellationToken);
                                break;
                            }
                    }
                }
                else
                {
                    await stepContext.Context.SendActivityAsync(new Activity(type: ActivityTypes.Trace, text: "An event with no name was received but not processed."), cancellationToken);
                }
            }

            // If activity was unhandled, flow should continue to next step
            return await stepContext.NextAsync(cancellationToken: cancellationToken);
        }

        // Handles conversation cleanup.
        private async Task<DialogTurnResult> FinalStepAsync(WaterfallStepContext stepContext, CancellationToken cancellationToken)
        {
            var state = await _stateAccessor.GetAsync(stepContext.Context, () => new PointOfInterestSkillState(), cancellationToken);
            bool shouldInterrupt = stepContext.Context.TurnState.ContainsKey(StateProperties.InterruptKey);

            if (stepContext.Context.IsSkill() && !shouldInterrupt)
            {
                var result = stepContext.Result;

                if (state.IsAction && result == null)
                {
                    result = new SingleDestinationResponse { ActionSuccess = false };
                }

                state.Clear();
                return await stepContext.EndDialogAsync(result, cancellationToken);
            }
            else
            {
                state.Clear();
                return await stepContext.ReplaceDialogAsync(InitialDialogId, _templateManager.GenerateActivity(POIMainResponses.CompletedMessage), cancellationToken);
            }
        }

        private async Task LogUserOutAsync(DialogContext dc, CancellationToken cancellationToken)
        {
            IUserTokenProvider tokenProvider;
            var supported = dc.Context.Adapter is IUserTokenProvider;
            if (supported)
            {
                tokenProvider = (IUserTokenProvider)dc.Context.Adapter;

                // Sign out user
                var tokens = await tokenProvider.GetTokenStatusAsync(dc.Context, dc.Context.Activity.From.Id, cancellationToken: cancellationToken);
                foreach (var token in tokens)
                {
                    await tokenProvider.SignOutUserAsync(dc.Context, token.ConnectionName, cancellationToken: cancellationToken);
                }

                // Cancel all active dialogs
                await dc.CancelAllDialogsAsync(cancellationToken);
            }
            else
            {
                throw new InvalidOperationException("OAuthPrompt.SignOutUser(): not supported by the current adapter");
            }
        }

        private async Task DigestLuisResultAsync(DialogContext dc, PointOfInterestLuis luisResult, CancellationToken cancellationToken)
        {
            try
            {
                var state = await _stateAccessor.GetAsync(dc.Context, () => new PointOfInterestSkillState(), cancellationToken);

                if (luisResult != null)
                {
                    state.Clear();

                    var entities = luisResult.Entities;

                    // TODO since we can only search one per search, only the 1st one is considered
                    if (entities.Keyword != null)
                    {
                        // instance is needed for real category content
                        if (entities._instance.KeywordCategory == null || !entities._instance.KeywordCategory.Any(c => c.Text.Equals(entities.Keyword[0], StringComparison.InvariantCultureIgnoreCase)))
                        {
                            state.Keyword = entities.Keyword[0];
                        }
                    }

                    // TODO if keyword exists and category exists, whether keyword contains category or a keyword of some category. We will ignore category in these two cases
                    if (string.IsNullOrEmpty(state.Keyword) && entities._instance.KeywordCategory != null)
                    {
                        state.Category = entities._instance.KeywordCategory[0].Text;
                    }

                    if (entities.Address != null)
                    {
                        state.Address = string.Join(" ", entities.Address);
                    }
                    else
                    {
                        // ADDRESS overwrites geographyV2
                        var sb = new StringBuilder();

                        if (entities.geographyV2 != null)
                        {
                            sb.AppendJoin(" ", entities.geographyV2.Select(geography => geography.Location));
                        }

                        if (sb.Length > 0)
                        {
                            state.Address = sb.ToString();
                        }
                    }

                    // TODO only first is used now
                    if (entities.RouteDescription != null)
                    {
                        state.RouteType = entities.RouteDescription[0][0];
                    }

                    if (entities.PoiDescription != null)
                    {
                        state.PoiType = entities.PoiDescription[0][0];
                    }

                    // TODO unused
                    if (entities.number != null)
                    {
                        try
                        {
                            var value = entities.number[0];
                            if (Math.Abs(value - (int)value) < double.Epsilon)
                            {
                                state.UserSelectIndex = (int)value - 1;
                            }
                        }
                        catch
                        {
                            // ignored
                        }
                    }
                }
            }
            catch
            {
                // put log here
            }
        }

<<<<<<< HEAD
        private async Task<T> DigestActionInput<T>(DialogContext dc, IEventActivity ev)
=======
        private async Task DigestActionInputAsync<T>(DialogContext dc, IEventActivity ev, CancellationToken cancellationToken)
>>>>>>> 07f1bce6
            where T : ActionBaseInput
        {
            var state = await _stateAccessor.GetAsync(dc.Context, () => new PointOfInterestSkillState(), cancellationToken);
            state.IsAction = true;

            if (ev.Value is JObject eventValue)
            {
                T actionData = eventValue.ToObject<T>();
                actionData.DigestActionInput(state);
                return actionData;
            }

            return null;
        }
    }
}<|MERGE_RESOLUTION|>--- conflicted
+++ resolved
@@ -26,18 +26,6 @@
     // Dialog providing activity routing and message/event processing.
     public class MainDialog : ComponentDialog
     {
-<<<<<<< HEAD
-        private BotServices _services;
-        private LocaleTemplateManager _templateManager;
-        private IStatePropertyAccessor<PointOfInterestSkillState> _stateAccessor;
-        private Dialog _routeDialog;
-        private Dialog _cancelRouteDialog;
-        private Dialog _findPointOfInterestDialog;
-        private Dialog _findParkingDialog;
-        private Dialog _getDirectionsDialog;
-        private IServiceManager _serviceManager;
-        private BotSettings _settings;
-=======
         private readonly BotServices _services;
         private readonly LocaleTemplateManager _templateManager;
         private readonly IStatePropertyAccessor<PointOfInterestSkillState> _stateAccessor;
@@ -46,7 +34,8 @@
         private readonly Dialog _findPointOfInterestDialog;
         private readonly Dialog _findParkingDialog;
         private readonly Dialog _getDirectionsDialog;
->>>>>>> 07f1bce6
+        private readonly IServiceManager _serviceManager;
+        private readonly BotSettings _settings;
 
         public MainDialog(
             IServiceProvider serviceProvider)
@@ -54,12 +43,8 @@
         {
             _services = serviceProvider.GetService<BotServices>();
             _templateManager = serviceProvider.GetService<LocaleTemplateManager>();
-<<<<<<< HEAD
             _serviceManager = serviceProvider.GetService<IServiceManager>();
             _settings = serviceProvider.GetService<BotSettings>();
-            TelemetryClient = telemetryClient;
-=======
->>>>>>> 07f1bce6
 
             // Initialize state accessor
             var conversationState = serviceProvider.GetService<ConversationState>();
@@ -336,8 +321,7 @@
 
                         case ActionNames.FindPointOfInterestAction:
                             {
-<<<<<<< HEAD
-                                var input = await DigestActionInput<FindPointOfInterestInput>(stepContext, ev);
+                                var input = await DigestActionInputAsync<FindPointOfInterestInput>(stepContext, ev, cancellationToken);
                                 if (input != null && !string.IsNullOrEmpty(input.Zipcode))
                                 {
                                     var service = _serviceManager.InitAddressMapsService(_settings);
@@ -354,11 +338,7 @@
                                     state.CurrentCoordinates = model?.Geolocation ?? state.CurrentCoordinates;
                                 }
 
-                                return await stepContext.BeginDialogAsync(nameof(FindPointOfInterestDialog));
-=======
-                                await DigestActionInputAsync<FindPointOfInterestInput>(stepContext, ev, cancellationToken);
                                 return await stepContext.BeginDialogAsync(nameof(FindPointOfInterestDialog), cancellationToken: cancellationToken);
->>>>>>> 07f1bce6
                             }
 
                         case ActionNames.FindParkingAction:
@@ -516,11 +496,7 @@
             }
         }
 
-<<<<<<< HEAD
-        private async Task<T> DigestActionInput<T>(DialogContext dc, IEventActivity ev)
-=======
-        private async Task DigestActionInputAsync<T>(DialogContext dc, IEventActivity ev, CancellationToken cancellationToken)
->>>>>>> 07f1bce6
+        private async Task<T> DigestActionInputAsync<T>(DialogContext dc, IEventActivity ev, CancellationToken cancellationToken)
             where T : ActionBaseInput
         {
             var state = await _stateAccessor.GetAsync(dc.Context, () => new PointOfInterestSkillState(), cancellationToken);
