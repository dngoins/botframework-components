﻿<Project Sdk="Microsoft.NET.Sdk">

  <PropertyGroup>
    <TargetFramework>netcoreapp3.1</TargetFramework>
  </PropertyGroup>

  <ItemGroup>
    <Compile Remove="AzureMapsAPI\**" />
    <EmbeddedResource Remove="AzureMapsAPI\**" />
    <None Remove="AzureMapsAPI\**" />
  </ItemGroup>

  <ItemGroup>
<<<<<<< HEAD
    <PackageReference Include="Microsoft.Bot.Solutions" Version="0.8.0-preview1" />
=======
    <Folder Include="Models\" />
  </ItemGroup>

  <ItemGroup>
    <PackageReference Include="Microsoft.Bot.Solutions" Version="0.9.0-daily252" />
>>>>>>> 110d083c
    <PackageReference Include="Newtonsoft.Json" Version="12.0.3" />
    <PackageReference Include="System.Drawing.Common" Version="4.6.0" />
  </ItemGroup>

  <ItemGroup>
    <Compile Update="Responses\PointOfInterestSharedStrings.Designer.cs">
      <DesignTime>True</DesignTime>
      <AutoGen>True</AutoGen>
      <DependentUpon>PointOfInterestSharedStrings.resx</DependentUpon>
    </Compile>
  </ItemGroup>

  <ItemGroup>
    <EmbeddedResource Update="Responses\PointOfInterestSharedStrings.zh.resx">
      <Generator></Generator>
    </EmbeddedResource>
    <EmbeddedResource Update="Responses\PointOfInterestSharedStrings.it.resx">
      <Generator></Generator>
    </EmbeddedResource>
    <EmbeddedResource Update="Responses\PointOfInterestSharedStrings.fr.resx">
      <Generator></Generator>
    </EmbeddedResource>
    <EmbeddedResource Update="Responses\PointOfInterestSharedStrings.es.resx">
      <Generator></Generator>
    </EmbeddedResource>
  </ItemGroup>

  <ItemGroup>
    <EmbeddedResource Update="Responses\PointOfInterestSharedStrings.resx">
      <Generator>PublicResXFileCodeGenerator</Generator>
      <LastGenOutput>PointOfInterestSharedStrings.Designer.cs</LastGenOutput>
    </EmbeddedResource>
  </ItemGroup>

  <ItemGroup>
    <None Update="Responses\PointOfInterestSharedStrings.zh">
      <Generator>ResXFileCodeGenerator</Generator>
      <LastGenOutput>PointOfInterestSharedStrings.Designer.cs</LastGenOutput>
    </None>
  </ItemGroup>

</Project><|MERGE_RESOLUTION|>--- conflicted
+++ resolved
@@ -11,15 +11,11 @@
   </ItemGroup>
 
   <ItemGroup>
-<<<<<<< HEAD
-    <PackageReference Include="Microsoft.Bot.Solutions" Version="0.8.0-preview1" />
-=======
     <Folder Include="Models\" />
   </ItemGroup>
 
   <ItemGroup>
     <PackageReference Include="Microsoft.Bot.Solutions" Version="0.9.0-daily252" />
->>>>>>> 110d083c
     <PackageReference Include="Newtonsoft.Json" Version="12.0.3" />
     <PackageReference Include="System.Drawing.Common" Version="4.6.0" />
   </ItemGroup>
