﻿// Copyright (c) Microsoft Corporation. All rights reserved.
// Licensed under the MIT license.

using System;
using System.Collections.Generic;
using System.Globalization;
using System.Linq;
using System.Text;
using SkillServiceLibrary.Models.AzureMaps;
using SkillServiceLibrary.Services.AzureMapsAPI;

namespace SkillServiceLibrary.Models
{
    public partial class PointOfInterestModel
    {
        /// <summary>
        /// Initializes a new instance of the <see cref="PointOfInterestModel"/> class from Azure Maps Point of Interest.
        /// </summary>
        /// <param name="azureMapsPoi">Azure Maps point of interest.</param>
        /// <param name="provider">Azure Maps provider.</param>
        public PointOfInterestModel(SearchResult azureMapsPoi)
        {
            Id = !string.IsNullOrEmpty(azureMapsPoi.Id)
                ? azureMapsPoi.Id
                : Id;
            Name = !string.IsNullOrEmpty(azureMapsPoi.Poi?.Name)
                ? azureMapsPoi.Poi?.Name
                : Name;
            Address = !string.IsNullOrEmpty(azureMapsPoi.Address?.FreeformAddress)
                ? azureMapsPoi.Address?.FreeformAddress
                : Address;

            // Set if to be the same as Address for now
            // Change it to proper handling when using AzureMaps again
            AddressForSpeak = Address;
            Geolocation = azureMapsPoi.Position
                ?? Geolocation;
            Category = (azureMapsPoi.Poi?.Classifications != null)
            ? CultureInfo.CurrentCulture.TextInfo.ToTitleCase(azureMapsPoi.Poi.Classifications.FirstOrDefault().Names.FirstOrDefault().NameProperty)
            : Category;
            Phone = azureMapsPoi.Poi?.Phone;
            Provider = new SortedSet<string> { AzureMapsGeoSpatialService.ProviderName };
            Website = azureMapsPoi.Poi?.Url;
<<<<<<< HEAD
            var hours = azureMapsPoi.Poi?.OpeningHours?.TimeRanges;
            if (hours != null)
            {
                var now = DateTime.UtcNow;
                foreach (var hour in hours)
                {
                    var start = hour.StartTime.ToDateTime();
                    if (now < start)
                    {
                        Hours = $"Closed. Open at {start.ToShortTimeString()}";
                        break;
                    }

                    var end = hour.EndTime.ToDateTime();
                    if (now < end)
                    {
                        Hours = $"Open until {end.ToShortTimeString()}";
                        break;
                    }
                }
            }
=======
>>>>>>> 622d76ba

            // TODO for better display. English style now.
            if (string.IsNullOrEmpty(Name) && !string.IsNullOrEmpty(Address))
            {
                AddressAlternative = new string[] { azureMapsPoi.Address.StreetName, azureMapsPoi.Address.MunicipalitySubdivision, azureMapsPoi.Address.CountrySecondarySubdivision, azureMapsPoi.Address.CountrySubdivisionName, azureMapsPoi.Address.CountryCodeISO3 }.Aggregate((source, acc) => string.IsNullOrEmpty(source) ? acc : (string.IsNullOrEmpty(acc) ? source : $"{source}, {acc}"));
            }

            if (string.IsNullOrEmpty(Category))
            {
                Category = azureMapsPoi.ResultType;
            }
        }
    }
}<|MERGE_RESOLUTION|>--- conflicted
+++ resolved
@@ -41,7 +41,7 @@
             Phone = azureMapsPoi.Poi?.Phone;
             Provider = new SortedSet<string> { AzureMapsGeoSpatialService.ProviderName };
             Website = azureMapsPoi.Poi?.Url;
-<<<<<<< HEAD
+
             var hours = azureMapsPoi.Poi?.OpeningHours?.TimeRanges;
             if (hours != null)
             {
@@ -63,8 +63,6 @@
                     }
                 }
             }
-=======
->>>>>>> 622d76ba
 
             // TODO for better display. English style now.
             if (string.IsNullOrEmpty(Name) && !string.IsNullOrEmpty(Address))
