﻿// Copyright (c) Microsoft Corporation. All rights reserved.
// Licensed under the MIT License.

using System;
using System.Collections.Generic;
using System.Globalization;
using System.IO;
using System.Linq;
using System.Security.Claims;
using System.Threading;
using Microsoft.Bot.Builder;
using Microsoft.Bot.Builder.Adapters;
using Microsoft.Bot.Builder.AI.Luis;
using Microsoft.Bot.Builder.LanguageGeneration;
using Microsoft.Bot.Connector.Authentication;
using Microsoft.Bot.Solutions;
using Microsoft.Bot.Solutions.Responses;
using Microsoft.Bot.Solutions.Testing;
using Microsoft.Extensions.DependencyInjection;
using Microsoft.VisualStudio.TestTools.UnitTesting;
using MusicSkill.Bots;
using MusicSkill.Dialogs;
using MusicSkill.Services;
using MusicSkill.Tests.Mocks;
using MusicSkill.Tests.Utilities;

namespace MusicSkill.Tests
{
    public class SkillTestBase : BotTestBase
    {
        public IServiceCollection Services { get; set; }

        public LocaleTemplateManager TemplateEngine { get; set; }

        public IServiceManager ServiceManager { get; set; }

        [TestInitialize]
        public virtual void InitializeSkill()
        {
            ServiceManager = MockServiceManager.GetServiceManager();
            Services = new ServiceCollection();
            Services.AddSingleton(new BotSettings());
            Services.AddSingleton(new BotServices());

            Services.AddSingleton<IBotTelemetryClient, NullBotTelemetryClient>();
            Services.AddSingleton(new MicrosoftAppCredentials("appId", "password"));
            Services.AddSingleton(new UserState(new MemoryStorage()));
            Services.AddSingleton(new ConversationState(new MemoryStorage()));
            Services.AddSingleton(sp =>
            {
                var userState = sp.GetService<UserState>();
                var conversationState = sp.GetService<ConversationState>();
                return new BotStateSet(userState, conversationState);
            });

            var localizedTemplates = new Dictionary<string, string>();
            var templateFile = "ResponsesAndTexts";
            var supportedLocales = new List<string>() { "en-us", "zh-cn" };

            foreach (var locale in supportedLocales)
            {
                // LG template for en-us does not include locale in file extension.
                var localeTemplateFile = locale.Equals("en-us")
                    ? Path.Combine(".", "Responses", "ResponsesAndTexts", $"{templateFile}.lg")
                    : Path.Combine(".", "Responses", "ResponsesAndTexts", $"{templateFile}.{locale}.lg");

                localizedTemplates.Add(locale, localeTemplateFile);
            }

            TemplateEngine = new LocaleTemplateManager(localizedTemplates, "en-us");

            Thread.CurrentThread.CurrentUICulture = CultureInfo.GetCultureInfo("en-us");
            Services.AddSingleton(TemplateEngine);
            Services.AddSingleton(ServiceManager);
            Services.AddTransient<MainDialog>();
            Services.AddTransient<PlayMusicDialog>();
            Services.AddTransient<ControlSettingsDialog>();
            Services.AddSingleton<TestAdapter, DefaultTestAdapter>();
            Services.AddTransient<IBot, DefaultActivityHandler<MainDialog>>();
        }

        public TestFlow GetTestFlow()
        {
            var sp = Services.BuildServiceProvider();
            var adapter = sp.GetService<TestAdapter>();

            var testFlow = new TestFlow(adapter, async (context, token) =>
            {
                var bot = sp.GetService<IBot>();
                await bot.OnTurnAsync(context, CancellationToken.None);
            });

            return testFlow;
        }

        public TestFlow GetSkillTestFlow()
        {
            var sp = Services.BuildServiceProvider();
            var adapter = sp.GetService<TestAdapter>();

            var testFlow = new TestFlow(adapter, async (context, token) =>
            {
                // Set claims in turn state to simulate skill mode
                var claims = new List<Claim>();
                claims.Add(new Claim(AuthenticationConstants.VersionClaim, "1.0"));
                claims.Add(new Claim(AuthenticationConstants.AudienceClaim, Guid.NewGuid().ToString()));
                claims.Add(new Claim(AuthenticationConstants.AppIdClaim, Guid.NewGuid().ToString()));
                context.TurnState.Add("BotIdentity", new ClaimsIdentity(claims));

                var bot = sp.GetService<IBot>();
                await bot.OnTurnAsync(context, CancellationToken.None);
            });

            return testFlow;
        }

        public string[] ParseReplies(string templateName, object data = null)
        {
            var path = CultureInfo.CurrentCulture.Name.ToLower() == "en-us" ?
                Path.Combine(".", "Responses", "ResponsesAndTexts", "ResponsesAndTexts.lg") :
                Path.Combine(".", "Responses", "ResponsesAndTexts", $"ResponsesAndTexts.{CultureInfo.CurrentUICulture.Name.ToLower()}.lg");

<<<<<<< HEAD
            return (string[])Templates.ParseFile(path).ExpandTemplate(templateName + ".Text", data).ToArray();
=======
            return Templates.ParseFile(path).ExpandTemplate(templateName + ".Text", data).Select(obj => obj.ToString()).ToArray();
>>>>>>> b34e9aa2
        }
    }
}<|MERGE_RESOLUTION|>--- conflicted
+++ resolved
@@ -120,11 +120,7 @@
                 Path.Combine(".", "Responses", "ResponsesAndTexts", "ResponsesAndTexts.lg") :
                 Path.Combine(".", "Responses", "ResponsesAndTexts", $"ResponsesAndTexts.{CultureInfo.CurrentUICulture.Name.ToLower()}.lg");
 
-<<<<<<< HEAD
-            return (string[])Templates.ParseFile(path).ExpandTemplate(templateName + ".Text", data).ToArray();
-=======
             return Templates.ParseFile(path).ExpandTemplate(templateName + ".Text", data).Select(obj => obj.ToString()).ToArray();
->>>>>>> b34e9aa2
         }
     }
 }