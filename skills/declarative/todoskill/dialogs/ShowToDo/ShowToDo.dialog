--- conflicted
+++ resolved
@@ -186,16 +186,6 @@
               "$designer": {
                 "id": "fIglrD"
               },
-<<<<<<< HEAD
-              "condition": "=#FinishTask.score < float(settings.intentScore)",
-              "actions": [
-                {
-                  "$kind": "Microsoft.BeginDialog",
-                  "$designer": {
-                    "id": "TRKOeS"
-                  },
-                  "dialog": "ShowNextPrev"
-=======
               "condition": "=#FinishTask.score >= float(settings.intentScore)",
               "elseActions": [
                 {
@@ -205,16 +195,11 @@
                   },
                   "dialog": "ShowNextPrev",
                   "activityProcessed": true
->>>>>>> 6558fcf8
                 },
                 {
                   "$kind": "Microsoft.RepeatDialog",
                   "$designer": {
-<<<<<<< HEAD
-                    "id": "GM0pgg"
-=======
                     "id": "cW1T6O"
->>>>>>> 6558fcf8
                   }
                 }
               ]
@@ -257,8 +242,6 @@
           "activity": "${activity_oRpA8K()}"
         },
         {
-<<<<<<< HEAD
-=======
           "$kind": "Microsoft.SetProperties",
           "$designer": {
             "id": "fxGdSa"
@@ -271,7 +254,6 @@
           ]
         },
         {
->>>>>>> 6558fcf8
           "$kind": "Microsoft.EndDialog",
           "$designer": {
             "id": "04ZyTU"
