﻿using Microsoft.Bot.Builder;
using Microsoft.Bot.Builder.Dialogs.Debugging;
using Microsoft.Bot.Builder.Dialogs.Declarative;
using Microsoft.Bot.Builder.Dialogs.Declarative.Resources;
using Microsoft.Bot.Solutions.Extensions.Actions;
using Microsoft.Bot.Solutions.Extensions.Input;
using Newtonsoft.Json;
using System.Collections.Generic;

namespace Microsoft.Bot.Solutions.Extensions
{
    public class MSGraphComponentRegistration : ComponentRegistration, IComponentDeclarativeTypes
    {
        public IEnumerable<DeclarativeType> GetDeclarativeTypes(ResourceExplorer resourceExplorer)
        {
            // Actions
            yield return new DeclarativeType<CreateEvent>(CreateEvent.DeclarativeType);
            yield return new DeclarativeType<CreateOnlineMeeting>(CreateOnlineMeeting.DeclarativeType);
            yield return new DeclarativeType<GetUserSettings>(GetUserSettings.DeclarativeType);
            yield return new DeclarativeType<FindMeetingTimes>(FindMeetingTimes.DeclarativeType);
            yield return new DeclarativeType<GetContacts>(GetContacts.DeclarativeType);
            yield return new DeclarativeType<GetEvents>(GetEvents.DeclarativeType);
            yield return new DeclarativeType<UpdateEvent>(UpdateEvent.DeclarativeType);
            yield return new DeclarativeType<EventDateTimeInput>(EventDateTimeInput.DeclarativeType);
            yield return new DeclarativeType<SortEvents>(SortEvents.DeclarativeType);
<<<<<<< HEAD
            yield return new DeclarativeType<ResolveTimex>(ResolveTimex.DeclarativeType);
=======
            yield return new DeclarativeType<AcceptEvent>(AcceptEvent.DeclarativeType);
            yield return new DeclarativeType<DeclineEvent>(DeclineEvent.DeclarativeType);
            yield return new DeclarativeType<DeleteEvent>(DeleteEvent.DeclarativeType);
            yield return new DeclarativeType<GetMeetingRooms>(GetMeetingRooms.DeclarativeType);
            yield return new DeclarativeType<GetMeetings>(GetMeetings.DeclarativeType);
            yield return new DeclarativeType<GetSchedule>(GetSchedule.DeclarativeType);
            yield return new DeclarativeType<UpdateEventTime>(UpdateEventTime.DeclarativeType);

            yield return new DeclarativeType<GetUsers>(GetUsers.DeclarativeType);
            yield return new DeclarativeType<GetManager>(GetManager.DeclarativeType);
            yield return new DeclarativeType<GetDirectReports>(GetDirectReports.DeclarativeType);
            yield return new DeclarativeType<GetEventContacts>(GetEventContacts.DeclarativeType);
            yield return new DeclarativeType<GetEventContactsByKeyword>(GetEventContactsByKeyword.DeclarativeType);
            yield return new DeclarativeType<GetEmailContacts>(GetEmailContacts.DeclarativeType);
            yield return new DeclarativeType<GetEmailContactsByKeyword>(GetEmailContactsByKeyword.DeclarativeType);

            // shared
            yield return new DeclarativeType<GetMe>(GetMe.DeclarativeType);
            yield return new DeclarativeType<RetrievePhoto>(RetrievePhoto.DeclarativeType);
>>>>>>> ad443ee7
        }

        public IEnumerable<JsonConverter> GetConverters(ResourceExplorer resourceExplorer, SourceContext sourceContext)
        {
            yield break;
        }
    }
}<|MERGE_RESOLUTION|>--- conflicted
+++ resolved
@@ -23,9 +23,7 @@
             yield return new DeclarativeType<UpdateEvent>(UpdateEvent.DeclarativeType);
             yield return new DeclarativeType<EventDateTimeInput>(EventDateTimeInput.DeclarativeType);
             yield return new DeclarativeType<SortEvents>(SortEvents.DeclarativeType);
-<<<<<<< HEAD
             yield return new DeclarativeType<ResolveTimex>(ResolveTimex.DeclarativeType);
-=======
             yield return new DeclarativeType<AcceptEvent>(AcceptEvent.DeclarativeType);
             yield return new DeclarativeType<DeclineEvent>(DeclineEvent.DeclarativeType);
             yield return new DeclarativeType<DeleteEvent>(DeleteEvent.DeclarativeType);
@@ -45,7 +43,6 @@
             // shared
             yield return new DeclarativeType<GetMe>(GetMe.DeclarativeType);
             yield return new DeclarativeType<RetrievePhoto>(RetrievePhoto.DeclarativeType);
->>>>>>> ad443ee7
         }
 
         public IEnumerable<JsonConverter> GetConverters(ResourceExplorer resourceExplorer, SourceContext sourceContext)
